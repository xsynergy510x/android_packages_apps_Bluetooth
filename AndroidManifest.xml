<?xml version="1.0" encoding="utf-8"?>
<manifest xmlns:android="http://schemas.android.com/apk/res/android"
  package="com.android.bluetooth"
  android:sharedUserId="android.uid.bluetooth">

    <original-package android:name="com.android.bluetooth" />

    <!-- Allows access to the Bluetooth Share Manager -->
    <permission android:name="android.permission.ACCESS_BLUETOOTH_SHARE"
        android:label="@string/permlab_bluetoothShareManager"
        android:description="@string/permdesc_bluetoothShareManager"
        android:protectionLevel="signature" />

    <!--  Allows temporarily whitelisting Bluetooth addresses for sharing -->
    <permission android:name="com.android.permission.WHITELIST_BLUETOOTH_DEVICE"
        android:label="@string/permlab_bluetoothWhitelist"
        android:description="@string/permdesc_bluetoothWhitelist"
        android:protectionLevel="signature" />

    <!--  Allows receiving handover status broadcasts from Bluetooth -->,
    <permission android:name="com.android.permission.HANDOVER_STATUS"
        android:label="@string/permlab_handoverStatus"
        android:description="@string/permdesc_handoverStatus"
        android:protectionLevel="signature" />

    <uses-permission android:name="android.permission.RECEIVE_BOOT_COMPLETED" />
    <uses-permission android:name="android.permission.ACCESS_BLUETOOTH_SHARE" />
    <uses-permission android:name="android.permission.INTERNET" />
    <uses-permission android:name="android.permission.BLUETOOTH" />
    <uses-permission android:name="android.permission.BLUETOOTH_ADMIN" />
    <uses-permission android:name="android.permission.WAKE_LOCK" />
    <uses-permission android:name="android.permission.WRITE_EXTERNAL_STORAGE" />
    <uses-permission android:name="android.permission.READ_CONTACTS" />
    <uses-permission android:name="android.permission.READ_CALL_LOG" />
    <uses-permission android:name="android.permission.READ_PHONE_STATE" />
    <uses-permission android:name="android.permission.WRITE_SETTINGS" />
    <uses-permission android:name="android.permission.READ_SMS"></uses-permission>
    <uses-permission android:name="android.permission.WRITE_SMS"></uses-permission>
    <uses-permission android:name="android.permission.BROADCAST_SMS"></uses-permission>
    <uses-permission android:name="android.permission.RECEIVE_SMS"></uses-permission>
    <uses-permission android:name="android.permission.SEND_SMS"></uses-permission>
    <uses-permission android:name="com.android.email.permission.ACCESS_PROVIDER"></uses-permission>
    <uses-permission android:name="com.android.email.permission.READ_ATTACHMENT"></uses-permission>
    <uses-permission android:name="com.android.permission.HANDOVER_STATUS" />
    <uses-permission android:name="android.permission.WRITE_SECURE_SETTINGS" />
    <uses-permission android:name="android.permission.NET_ADMIN" />
    <uses-permission android:name="android.permission.CALL_PRIVILEGED" />
    <uses-permission android:name="android.permission.MODIFY_AUDIO_SETTINGS" />
    <uses-permission android:name="android.permission.NET_TUNNELING" />
    <uses-permission android:name="android.permission.ACCESS_NETWORK_STATE" />
    <uses-permission android:name="android.permission.CHANGE_NETWORK_STATE" />
    <uses-permission android:name="android.permission.CONNECTIVITY_INTERNAL" />
    <uses-permission android:name="android.permission.MODIFY_PHONE_STATE" />
    <uses-permission android:name="android.permission.INTERACT_ACROSS_USERS_FULL" />
    <uses-permission android:name="android.permission.BLUETOOTH_STACK" />
    <uses-permission android:name="android.permission.INTERACT_ACROSS_USERS"/>
    <uses-permission android:name="android.permission.MANAGE_USERS"/>
    <uses-permission android:name="com.google.android.gallery3d.permission.GALLERY_PROVIDER"/>
    <uses-permission android:name="com.android.gallery3d.permission.GALLERY_PROVIDER"/>

    <!-- For PBAP Owner Vcard Info -->
    <uses-permission android:name="android.permission.READ_PROFILE"/>
    <application
        android:name=".btservice.AdapterApp"
        android:icon="@drawable/bt_share"
        android:persistent="false"
        android:label="@string/app_name">
        <uses-library android:name="javax.obex" />
        <provider android:name=".opp.BluetoothOppProvider"
            android:authorities="com.android.bluetooth.opp"
            android:exported="true"
            android:process="@string/process">
            <path-permission
                    android:path="/btopp"
                    android:permission="android.permission.ACCESS_BLUETOOTH_SHARE" />
        </provider>
        <service
            android:process="@string/process"
            android:name = ".btservice.AdapterService">
            <intent-filter>
                <action android:name="android.bluetooth.IBluetooth" />
            </intent-filter>
        </service>
        <service
            android:process="@string/process"
            android:name=".opp.BluetoothOppService"
            android:permission="android.permission.ACCESS_BLUETOOTH_SHARE"
            android:enabled="@bool/profile_supported_opp"/>
        <receiver
            android:process="@string/process"
            android:exported="true"
            android:name=".opp.BluetoothOppReceiver"
            android:enabled="@bool/profile_supported_opp">
            <intent-filter>
                <action android:name="android.bluetooth.adapter.action.STATE_CHANGED" />
                <!--action android:name="android.intent.action.BOOT_COMPLETED" /-->
                <action android:name="android.btopp.intent.action.OPEN_RECEIVED_FILES" />
            </intent-filter>
        </receiver>
         <receiver
            android:process="@string/process"
            android:name=".opp.BluetoothOppHandoverReceiver"
            android:permission="com.android.permission.WHITELIST_BLUETOOTH_DEVICE">
            <intent-filter>
                <action android:name="android.btopp.intent.action.WHITELIST_DEVICE" />
                <action android:name="android.btopp.intent.action.STOP_HANDOVER_TRANSFER" />
            </intent-filter>
            <intent-filter>
                <action android:name="android.btopp.intent.action.HANDOVER_SEND" />
                <category android:name="android.intent.category.DEFAULT" />
                <data android:mimeType="*/*" />
            </intent-filter>
            <intent-filter>
                <action android:name="android.btopp.intent.action.HANDOVER_SEND_MULTIPLE" />
                <category android:name="android.intent.category.DEFAULT" />
                <data android:mimeType="*/*" />
            </intent-filter>
        </receiver>
        <activity android:name=".opp.BluetoothOppLauncherActivity"
            android:process="@string/process"
            android:theme="@android:style/Theme.Holo.Dialog"
            android:label="@string/bt_share_picker_label"
            android:enabled="@bool/profile_supported_opp">
            <intent-filter>
                <action android:name="android.intent.action.SEND" />
                <category android:name="android.intent.category.DEFAULT" />
                <data android:mimeType="image/*" />
                <data android:mimeType="video/*" />
                <data android:mimeType="audio/*" />
                <data android:mimeType="text/x-vcard" />
                <data android:mimeType="text/plain" />
                <data android:mimeType="text/html" />
                <data android:mimeType="application/zip" />
                <data android:mimeType="application/vnd.ms-excel" />
                <data android:mimeType="application/msword" />
                <data android:mimeType="application/vnd.ms-powerpoint" />
                <data android:mimeType="application/pdf" />
            </intent-filter>
            <intent-filter>
                <action android:name="android.intent.action.SEND_MULTIPLE" />
                <category android:name="android.intent.category.DEFAULT" />
                <data android:mimeType="image/*" />
                <data android:mimeType="video/*" />
                <data android:mimeType="x-mixmedia/*" />
                <data android:mimeType="text/x-vcard" />
            </intent-filter>
            <intent-filter>
                <action android:name="android.btopp.intent.action.OPEN" />
                <category android:name="android.intent.category.DEFAULT" />
                <data android:mimeType="vnd.android.cursor.item/vnd.android.btopp" />
            </intent-filter>
        </activity>
        <activity android:name=".opp.BluetoothOppBtEnableActivity"
                  android:process="@string/process"
                  android:excludeFromRecents="true"
                  android:theme="@*android:style/Theme.Holo.Dialog.Alert"
                  android:enabled="@bool/profile_supported_opp">
        </activity>
        <activity android:name=".opp.BluetoothOppBtErrorActivity"
                  android:process="@string/process"
                  android:excludeFromRecents="true"
                  android:theme="@*android:style/Theme.Holo.Dialog.Alert">
        </activity>
        <activity android:name=".opp.BluetoothOppBtEnablingActivity"
                  android:process="@string/process"
                  android:excludeFromRecents="true"
                  android:theme="@*android:style/Theme.Holo.Dialog.Alert"
                  android:enabled="@bool/profile_supported_opp">
        </activity>
        <activity android:name=".opp.BluetoothOppIncomingFileConfirmActivity"
                  android:process="@string/process"
                  android:excludeFromRecents="true"
                  android:theme="@*android:style/Theme.Holo.Dialog.Alert"
                  android:enabled="@bool/profile_supported_opp">
        </activity>
        <activity android:name=".opp.BluetoothOppTransferActivity"
                  android:process="@string/process"
                  android:excludeFromRecents="true"
                  android:theme="@*android:style/Theme.Holo.Dialog.Alert"
                  android:enabled="@bool/profile_supported_opp">
        </activity>
        <activity android:name=".opp.BluetoothOppLiveFolder"
            android:process="@string/process"
            android:icon="@drawable/ic_launcher_folder_bluetooth"
            android:label="@string/btopp_live_folder"
            android:enabled="@bool/profile_supported_opp">
            <intent-filter>
                <action android:name="android.intent.action.CREATE_LIVE_FOLDER" />
                <category android:name="android.intent.category.DEFAULT" />
            </intent-filter>
        </activity>
        <activity android:name=".opp.BluetoothOppTransferHistory"
                  android:process="@string/process"
                  android:label=""
                  android:excludeFromRecents="true"
                  android:configChanges="orientation|keyboardHidden"
                  android:enabled="@bool/profile_supported_opp">
        </activity>
        <activity android:name=".pbap.BluetoothPbapActivity"
            android:process="@string/process"
            android:excludeFromRecents="true"
            android:theme="@*android:style/Theme.Holo.Dialog.Alert"
            android:enabled="@bool/profile_supported_pbap">
            <intent-filter>
                <category android:name="android.intent.category.DEFAULT" />
            </intent-filter>
        </activity>
        <service
            android:process="@string/process"
            android:name=".pbap.BluetoothPbapService"
            android:enabled="@bool/profile_supported_pbap" >
            <intent-filter>
                <action android:name="android.bluetooth.IBluetoothPbap" />
            </intent-filter>
        </service>
        <receiver
            android:process="@string/process"
            android:exported="true"
            android:name=".pbap.BluetoothPbapReceiver"
            android:enabled="@bool/profile_supported_pbap">
            <intent-filter>
                <action android:name="android.bluetooth.adapter.action.STATE_CHANGED"/>
                <action android:name="android.bluetooth.device.action.CONNECTION_ACCESS_REPLY" />
                <category android:name="android.intent.category.DEFAULT" />
            </intent-filter>
        </receiver>
<<<<<<< HEAD
        <activity android:name=".map.BluetoothMasActivity"
            android:process="@string/process"
            android:excludeFromRecents="true"
            android:theme="@*android:style/Theme.Dialog.Alert">
            <intent-filter>
                <category android:name="android.intent.category.DEFAULT" />
            </intent-filter>
        </activity>
        <service
            android:process="@string/process"
            android:name=".map.BluetoothMasService" >
        </service>
        <receiver
            android:process="@string/process"
            android:name=".map.BluetoothMasReceiver">
            <intent-filter>
                <action android:name="android.bluetooth.adapter.action.STATE_CHANGED"/>
            </intent-filter>
        </receiver>
=======
        <service
            android:process="@string/process"
            android:name = ".hfp.HeadsetService"
            android:enabled="@bool/profile_supported_hs_hfp">
            <intent-filter>
                <action android:name="android.bluetooth.IBluetoothHeadset" />
            </intent-filter>
        </service>
        <service
            android:process="@string/process"
            android:name = ".a2dp.A2dpService"
            android:enabled="@bool/profile_supported_a2dp">
            <intent-filter>
                <action android:name="android.bluetooth.IBluetoothA2dp" />
            </intent-filter>
        </service>
        <service
            android:process="@string/process"
            android:name = ".hid.HidService"
            android:enabled="@bool/profile_supported_hid">
            <intent-filter>
                <action android:name="android.bluetooth.IBluetoothInputDevice" />
            </intent-filter>
        </service>
        <service
            android:process="@string/process"
            android:name = ".hdp.HealthService"
            android:enabled="@bool/profile_supported_hdp">
            <intent-filter>
                <action android:name="android.bluetooth.IBluetoothHealth" />
            </intent-filter>
        </service>
        <service
            android:process="@string/process"
            android:name = ".pan.PanService"
            android:enabled="@bool/profile_supported_pan">
            <intent-filter>
                <action android:name="android.bluetooth.IBluetoothPan" />
            </intent-filter>
        </service>
>>>>>>> 19d8d544
    </application>
</manifest><|MERGE_RESOLUTION|>--- conflicted
+++ resolved
@@ -224,7 +224,6 @@
                 <category android:name="android.intent.category.DEFAULT" />
             </intent-filter>
         </receiver>
-<<<<<<< HEAD
         <activity android:name=".map.BluetoothMasActivity"
             android:process="@string/process"
             android:excludeFromRecents="true"
@@ -244,7 +243,6 @@
                 <action android:name="android.bluetooth.adapter.action.STATE_CHANGED"/>
             </intent-filter>
         </receiver>
-=======
         <service
             android:process="@string/process"
             android:name = ".hfp.HeadsetService"
@@ -285,6 +283,5 @@
                 <action android:name="android.bluetooth.IBluetoothPan" />
             </intent-filter>
         </service>
->>>>>>> 19d8d544
     </application>
 </manifest>