--- conflicted
+++ resolved
@@ -230,7 +230,6 @@
         }
 
         // Returns maximum advertise instances supported by controller.
-<<<<<<< HEAD
         private int maxAdvertiseInstances() {
             AdapterService adapter;
             int numOfAdvtInstances = 0;
@@ -242,19 +241,6 @@
                 return numOfAdvtInstances - 1;
             }
             return numOfAdvtInstances;
-=======
-        int maxAdvertiseInstances() {
-            // Note numOfAdvtInstances includes the standard advertising instance.
-            // TODO: remove - 1 once the stack is able to include standard instance for multiple
-            // advertising.
-            if (mAdapterService.isMultiAdvertisementSupported()) {
-                return mAdapterService.getNumOfAdvertisementInstancesSupported() - 1;
-            }
-            if (mAdapterService.isPeripheralModeSupported()) {
-                return 1;
-            }
-            return 0;
->>>>>>> 2ab3133a
         }
     }
 
