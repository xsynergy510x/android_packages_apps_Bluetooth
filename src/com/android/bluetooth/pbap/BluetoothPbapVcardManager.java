/*
 * Copyright (c) 2013, The Linux Foundation. All rights reserved.
 * Copyright (c) 2008-2009, Motorola, Inc.
 * Copyright (C) 2009-2012, Broadcom Corporation
 *
 * All rights reserved.
 *
 * Redistribution and use in source and binary forms, with or without
 * modification, are permitted provided that the following conditions are met:
 *
 * - Redistributions of source code must retain the above copyright notice,
 * this list of conditions and the following disclaimer.
 *
 * - Redistributions in binary form must reproduce the above copyright notice,
 * this list of conditions and the following disclaimer in the documentation
 * and/or other materials provided with the distribution.
 *
 * - Neither the name of the Motorola, Inc. nor the names of its contributors
 * may be used to endorse or promote products derived from this software
 * without specific prior written permission.
 *
 * THIS SOFTWARE IS PROVIDED BY THE COPYRIGHT HOLDERS AND CONTRIBUTORS "AS IS"
 * AND ANY EXPRESS OR IMPLIED WARRANTIES, INCLUDING, BUT NOT LIMITED TO, THE
 * IMPLIED WARRANTIES OF MERCHANTABILITY AND FITNESS FOR A PARTICULAR PURPOSE
 * ARE DISCLAIMED. IN NO EVENT SHALL THE COPYRIGHT HOLDER OR CONTRIBUTORS BE
 * LIABLE FOR ANY DIRECT, INDIRECT, INCIDENTAL, SPECIAL, EXEMPLARY, OR
 * CONSEQUENTIAL DAMAGES (INCLUDING, BUT NOT LIMITED TO, PROCUREMENT OF
 * SUBSTITUTE GOODS OR SERVICES; LOSS OF USE, DATA, OR PROFITS; OR BUSINESS
 * INTERRUPTION) HOWEVER CAUSED AND ON ANY THEORY OF LIABILITY, WHETHER IN
 * CONTRACT, STRICT LIABILITY, OR TORT (INCLUDING NEGLIGENCE OR OTHERWISE)
 * ARISING IN ANY WAY OUT OF THE USE OF THIS SOFTWARE, EVEN IF ADVISED OF THE
 * POSSIBILITY OF SUCH DAMAGE.
 */

package com.android.bluetooth.pbap;

import android.content.ContentResolver;
import android.content.Context;
import android.database.Cursor;
import android.net.Uri;
import android.provider.CallLog;
import android.provider.CallLog.Calls;
import android.provider.ContactsContract.CommonDataKinds;
import android.provider.ContactsContract.Contacts;
import android.provider.ContactsContract.Data;
import android.provider.ContactsContract.CommonDataKinds.Phone;
import android.provider.ContactsContract.PhoneLookup;
import android.provider.ContactsContract.Preferences;
import android.provider.Settings;
import android.text.TextUtils;
import android.util.Log;
import java.util.Collections;
import java.util.Comparator;
import com.android.bluetooth.R;
import com.android.vcard.VCardComposer;
import com.android.vcard.VCardConfig;
import com.android.internal.telephony.CallerInfo;

import java.io.IOException;
import java.io.OutputStream;
import java.util.ArrayList;

import javax.obex.ServerOperation;
import javax.obex.Operation;
import javax.obex.ResponseCodes;

import com.android.bluetooth.Utils;

public class BluetoothPbapVcardManager {
    private static final String TAG = "BluetoothPbapVcardManager";

    private static final boolean V = BluetoothPbapService.VERBOSE;

    private ContentResolver mResolver;

    private Context mContext;

    static final String[] PHONES_PROJECTION = new String[] {
            Data._ID, // 0
            CommonDataKinds.Phone.TYPE, // 1
            CommonDataKinds.Phone.LABEL, // 2
            CommonDataKinds.Phone.NUMBER, // 3
            Contacts.DISPLAY_NAME, // 4
    };

    private final String SIM_URI = "content://icc/adn";

    static final String[] SIM_PROJECTION = new String[] {
            Contacts.DISPLAY_NAME,
            CommonDataKinds.Phone.NUMBER,
    };
    private static final int PHONE_NUMBER_COLUMN_INDEX = 3;

    private static final int SIM_NAME_COLUMN_INDEX = 0;
    private static final int SIM_NUMBER_COLUMN_INDEX = 1;
    static final String SORT_ORDER_PHONE_NUMBER = CommonDataKinds.Phone.NUMBER + " ASC";

    static final String[] CONTACTS_PROJECTION = new String[] {
            Contacts._ID, // 0
            Contacts.DISPLAY_NAME_PRIMARY, // 1
            Contacts.DISPLAY_NAME_ALTERNATIVE // 2
    };

    static final int CONTACTS_ID_COLUMN_INDEX = 0;
    static final int CONTACTS_PRIM_NAME_COLUMN_INDEX = 1;
    static final int CONTACTS_ALT_NAME_COLUMN_INDEX = 2;

    // call histories use dynamic handles, and handles should order by date; the
    // most recently one should be the first handle. In table "calls", _id and
    // date are consistent in ordering, to implement simply, we sort by _id
    // here.
    static final String CALLLOG_SORT_ORDER = Calls._ID + " DESC";

    private static final String CLAUSE_ONLY_VISIBLE = Contacts.IN_VISIBLE_GROUP + "=1";

    public BluetoothPbapVcardManager(final Context context) {
        mContext = context;
        mResolver = mContext.getContentResolver();
    }

    /**
     * Create an owner vcard from the configured profile
     * @param vcardType21
     * @return
     */
    private final String getOwnerPhoneNumberVcardFromProfile(final boolean vcardType21, final long filter) {
        // Currently only support Generic Vcard 2.1 and 3.0
        int vcardType;
        if (vcardType21) {
            vcardType = VCardConfig.VCARD_TYPE_V21_GENERIC;
        } else {
            vcardType = VCardConfig.VCARD_TYPE_V30_GENERIC;
        }

        return BluetoothPbapUtils.createProfileVCard(mContext, vcardType,filter);
    }

    public final String getOwnerPhoneNumberVcard(final boolean vcardType21, final long filter) {
        //Owner vCard enhancement: Use "ME" profile if configured
        if (BluetoothPbapConfig.useProfileForOwnerVcard()) {
            String vcard = getOwnerPhoneNumberVcardFromProfile(vcardType21, filter);
            if (vcard != null && vcard.length() != 0) {
                return vcard;
            }
        }
        //End enhancement

        BluetoothPbapCallLogComposer composer = new BluetoothPbapCallLogComposer(mContext);
        String name = BluetoothPbapService.getLocalPhoneName();
        String number = BluetoothPbapService.getLocalPhoneNum();
        String vcard = composer.composeVCardForPhoneOwnNumber(Phone.TYPE_MOBILE, name, number,
                vcardType21);
        return vcard;
    }

    public final int getPhonebookSize(final int type) {
        int size;
        switch (type) {
            case BluetoothPbapObexServer.ContentType.PHONEBOOK:
                size = getContactsSize();
                break;
            case BluetoothPbapObexServer.ContentType.SIM_PHONEBOOK:
                size = getSIMContactsSize();
                break;
            default:
                size = getCallHistorySize(type);
                break;
        }
        if (V) Log.v(TAG, "getPhonebookSize size = " + size + " type = " + type);
        return size;
    }

    public final int getContactsSize() {
        final Uri myUri = Contacts.CONTENT_URI;
        int size = 0;
        Cursor contactCursor = null;
        try {
            contactCursor = mResolver.query(myUri, null, CLAUSE_ONLY_VISIBLE, null, null);
            if (contactCursor != null) {
                size = contactCursor.getCount() + 1; // always has the 0.vcf
            }
        } finally {
            if (contactCursor != null) {
                contactCursor.close();
            }
        }
        return size;
    }

    public final int getSIMContactsSize() {
        final Uri myUri = Uri.parse(SIM_URI);
        int size = 0;
        Cursor contactCursor = null;
        try {
            contactCursor = mResolver.query(myUri, SIM_PROJECTION, null,null, null);
            if (contactCursor != null) {
                size = contactCursor.getCount() +1;  //always has the 0.vcf
            }
        } finally {
            if (contactCursor != null) {
                contactCursor.close();
            }
        }
        return size;
    }

    public final int getCallHistorySize(final int type) {
        final Uri myUri = CallLog.Calls.CONTENT_URI;
        String selection = BluetoothPbapObexServer.createSelectionPara(type);
        int size = 0;
        Cursor callCursor = null;
        try {
            callCursor = mResolver.query(myUri, null, selection, null,
                    CallLog.Calls.DEFAULT_SORT_ORDER);
            if (callCursor != null) {
                size = callCursor.getCount();
            }
        } finally {
            if (callCursor != null) {
                callCursor.close();
            }
        }
        return size;
    }

    public final ArrayList<String> loadCallHistoryList(final int type) {
        final Uri myUri = CallLog.Calls.CONTENT_URI;
        String selection = BluetoothPbapObexServer.createSelectionPara(type);
        String[] projection = new String[] {
                Calls.NUMBER, Calls.CACHED_NAME
        };
        final int CALLS_NUMBER_COLUMN_INDEX = 0;
        final int CALLS_NAME_COLUMN_INDEX = 1;

        Cursor callCursor = null;
        ArrayList<String> list = new ArrayList<String>();
        try {
            callCursor = mResolver.query(myUri, projection, selection, null,
                    CALLLOG_SORT_ORDER);
            if (callCursor != null) {
                for (callCursor.moveToFirst(); !callCursor.isAfterLast();
                        callCursor.moveToNext()) {
                    String name = callCursor.getString(CALLS_NAME_COLUMN_INDEX);
                    if (TextUtils.isEmpty(name)) {
                        // name not found, use number instead
                        name = callCursor.getString(CALLS_NUMBER_COLUMN_INDEX);
                        if (CallerInfo.UNKNOWN_NUMBER.equals(name) ||
                                CallerInfo.PRIVATE_NUMBER.equals(name) ||
                                CallerInfo.PAYPHONE_NUMBER.equals(name)) {
                            name = mContext.getString(R.string.unknownNumber);
                        }
                    }
                    list.add(name);
                }
            }
        } finally {
            if (callCursor != null) {
                callCursor.close();
            }
        }
        return list;
    }
    public final ArrayList<String> getSIMPhonebookNameList(final int orderByWhat) {
        ArrayList<String> nameList = new ArrayList<String>();
        nameList.add(BluetoothPbapService.getLocalPhoneName());
        //Since owner card should always be 0.vcf, maintaing a separate list to avoid sorting
        ArrayList<String> allnames = new ArrayList<String>();
        final Uri myUri = Uri.parse(SIM_URI);
        Cursor contactCursor = null;
        try {
            contactCursor = mResolver.query(myUri, SIM_PROJECTION, null,null,null);
            if (contactCursor != null) {
                for (contactCursor.moveToFirst(); !contactCursor.isAfterLast(); contactCursor
                        .moveToNext()) {
                    String name = contactCursor.getString(SIM_NAME_COLUMN_INDEX);
                    if (TextUtils.isEmpty(name)) {
                        name = mContext.getString(android.R.string.unknownName);
                    }
                    allnames.add(name);
                }
            }
        } finally {
            if (contactCursor != null) {
                contactCursor.close();
            }
        }
        if (orderByWhat == BluetoothPbapObexServer.ORDER_BY_INDEXED) {
                if (V) Log.v(TAG, "getPhonebookNameList, order by index");
        } else if (orderByWhat == BluetoothPbapObexServer.ORDER_BY_ALPHABETICAL) {
                if (V) Log.v(TAG, "getPhonebookNameList, order by alpha");
                Collections.sort(allnames, new Comparator <String> ()
                                 {@Override
                                  public int compare(String str1, String str2){
                                      return str1.compareToIgnoreCase(str2);
                                  }
                 });
        }

        nameList.addAll(allnames);
        return nameList;

    }


    private int getDisplayNameColumnIndex() {
        int order = Settings.System.getInt(mResolver,
                Preferences.DISPLAY_ORDER, Preferences.DISPLAY_ORDER_PRIMARY);

        return order == Preferences.DISPLAY_ORDER_ALTERNATIVE
                ? CONTACTS_ALT_NAME_COLUMN_INDEX
                : CONTACTS_PRIM_NAME_COLUMN_INDEX;
    }

    private String getDisplayNameColumn() {
        int order = Settings.System.getInt(mResolver,
                Preferences.DISPLAY_ORDER, Preferences.DISPLAY_ORDER_PRIMARY);

        return order == Preferences.DISPLAY_ORDER_ALTERNATIVE
                ? Contacts.DISPLAY_NAME_ALTERNATIVE
                : Contacts.DISPLAY_NAME_PRIMARY;
    }

    public final ArrayList<String> getPhonebookNameList(final int orderByWhat) {
        ArrayList<String> nameList = new ArrayList<String>();
        //Owner vCard enhancement. Use "ME" profile if configured
        String ownerName = null;
        if (BluetoothPbapConfig.useProfileForOwnerVcard()) {
            ownerName = BluetoothPbapUtils.getProfileName(mContext);
        }
        if (ownerName == null || ownerName.length()==0) {
            ownerName = BluetoothPbapService.getLocalPhoneName();
        }
        nameList.add(ownerName);
        //End enhancement

        final Uri myUri = Contacts.CONTENT_URI;
        Cursor contactCursor = null;
        try {
            if (orderByWhat == BluetoothPbapObexServer.ORDER_BY_INDEXED) {
                if (V) Log.v(TAG, "getPhonebookNameList, order by index");
                contactCursor = mResolver.query(myUri, CONTACTS_PROJECTION, CLAUSE_ONLY_VISIBLE,
                        null, Contacts._ID);
            } else if (orderByWhat == BluetoothPbapObexServer.ORDER_BY_ALPHABETICAL) {
                if (V) Log.v(TAG, "getPhonebookNameList, order by alpha");
                contactCursor = mResolver.query(myUri, CONTACTS_PROJECTION, CLAUSE_ONLY_VISIBLE,
                        null, getDisplayNameColumn());
            }
            if (contactCursor != null) {
                int nameIndex = getDisplayNameColumnIndex();
                for (contactCursor.moveToFirst(); !contactCursor.isAfterLast(); contactCursor
                        .moveToNext()) {
                    String name = contactCursor.getString(nameIndex);
                    if (TextUtils.isEmpty(name)) {
                        name = mContext.getString(android.R.string.unknownName);
                    }
                    nameList.add(name);
                }
            }
        } finally {
            if (contactCursor != null) {
                contactCursor.close();
            }
        }
        return nameList;
    }

    public final ArrayList<String> getSIMContactNamesByNumber(final String phoneNumber) {
        ArrayList<String> nameList = new ArrayList<String>();
        ArrayList<String> startNameList = new ArrayList<String>();
        StringBuilder onlyphoneNumber = new StringBuilder();
        for (int j=0; j<phoneNumber.length(); j++) {
            char c = phoneNumber.charAt(j);
                if (c >= '0' && c <= '9') {
                    onlyphoneNumber = onlyphoneNumber.append(c);
                }
        }
        String SearchOnlyNumber = onlyphoneNumber.toString();

        Cursor contactCursor = null;
        final Uri uri = Uri.parse(SIM_URI);

        try {
            contactCursor = mResolver.query(uri, SIM_PROJECTION, null, null, null);

            if (contactCursor != null) {
                for (contactCursor.moveToFirst(); !contactCursor.isAfterLast(); contactCursor
                        .moveToNext()) {
                    String number = contactCursor.getString(SIM_NUMBER_COLUMN_INDEX);
                    if (number == null) {
                        if (V) Log.v(TAG, "number is null");
                        continue;
                    }
                    StringBuilder onlyNumber = new StringBuilder();
                    for (int j=0; j<number.length(); j++) {
                        char c = number.charAt(j);
                        if (c >= '0' && c <= '9') {
                            onlyNumber = onlyNumber.append(c);
                        }
                    }
                    String tmpNumber = onlyNumber.toString();
                    if (V) Log.v(TAG, "number: "+number+" onlyNumber:"+onlyNumber+" tmpNumber:"+tmpNumber);
                    if (tmpNumber.endsWith(SearchOnlyNumber)) {
                        String name = contactCursor.getString(SIM_NAME_COLUMN_INDEX);
                        if (TextUtils.isEmpty(name)) {
                            name = mContext.getString(android.R.string.unknownName);
                        }
                        if (V) Log.v(TAG, "got name " + name + " by number " + phoneNumber);
                        if (V) Log.v(TAG, "Adding to end name list");
                        nameList.add(name);
                    }
                    if (tmpNumber.startsWith(SearchOnlyNumber)) {
                        String name = contactCursor.getString(SIM_NAME_COLUMN_INDEX);
                        if (TextUtils.isEmpty(name)) {
                            name = mContext.getString(android.R.string.unknownName);
                        }
                        if (V) Log.v(TAG, "got name " + name + " by number " + phoneNumber);
                        if (V) Log.v(TAG, "Adding to start name list");
                        startNameList.add(name);
                    }
                }
            }
        } finally {
            if (contactCursor != null) {
                contactCursor.close();
            }
        }
        int startListSize = startNameList.size();
        for (int index = 0; index < startListSize; index++) {
            String object = startNameList.get(index);
            if (!nameList.contains(object))
                nameList.add(object);
        }

        return nameList;
    }
    public final ArrayList<String> getContactNamesByNumber(final String phoneNumber) {
        ArrayList<String> nameList = new ArrayList<String>();

        Cursor contactCursor = null;
        Uri uri = null;

        if (phoneNumber != null && phoneNumber.length() == 0) {
            uri = Contacts.CONTENT_URI;
        } else {
            uri = Uri.withAppendedPath(PhoneLookup.CONTENT_FILTER_URI,
                Uri.encode(phoneNumber));
        }

        try {
            contactCursor = mResolver.query(uri, CONTACTS_PROJECTION, CLAUSE_ONLY_VISIBLE,
                        null, Contacts._ID);

            if (contactCursor != null) {
                int nameIndex = getDisplayNameColumnIndex();
                for (contactCursor.moveToFirst(); !contactCursor.isAfterLast(); contactCursor
                        .moveToNext()) {
                    String name = contactCursor.getString(nameIndex);
                    long id = contactCursor.getLong(CONTACTS_ID_COLUMN_INDEX);
                    if (TextUtils.isEmpty(name)) {
                        name = mContext.getString(android.R.string.unknownName);
                    }
                    if (V) Log.v(TAG, "got name " + name + " by number " + phoneNumber + " @" + id);
                    nameList.add(name);
                }
            }
        } finally {
            if (contactCursor != null) {
                contactCursor.close();
            }
        }
        return nameList;
    }

    public final int composeAndSendCallLogVcards(final int type, Operation op,
            final int startPoint, final int endPoint, final boolean vcardType21, long filter) {
        if (startPoint < 1 || startPoint > endPoint) {
            Log.e(TAG, "internal error: startPoint or endPoint is not correct.");
            return ResponseCodes.OBEX_HTTP_INTERNAL_ERROR;
        }
        String typeSelection = BluetoothPbapObexServer.createSelectionPara(type);

        final Uri myUri = CallLog.Calls.CONTENT_URI;
        final String[] CALLLOG_PROJECTION = new String[] {
            CallLog.Calls._ID, // 0
        };
        final int ID_COLUMN_INDEX = 0;

        Cursor callsCursor = null;
        long startPointId = 0;
        long endPointId = 0;
        try {
            // Need test to see if order by _ID is ok here, or by date?
            callsCursor = mResolver.query(myUri, CALLLOG_PROJECTION, typeSelection, null,
                    CALLLOG_SORT_ORDER);
            if (callsCursor != null) {
                callsCursor.moveToPosition(startPoint - 1);
                startPointId = callsCursor.getLong(ID_COLUMN_INDEX);
                if (V) Log.v(TAG, "Call Log query startPointId = " + startPointId);
                if (startPoint == endPoint) {
                    endPointId = startPointId;
                } else {
                    callsCursor.moveToPosition(endPoint - 1);
                    endPointId = callsCursor.getLong(ID_COLUMN_INDEX);
                }
                if (V) Log.v(TAG, "Call log query endPointId = " + endPointId);
            }
        } finally {
            if (callsCursor != null) {
                callsCursor.close();
            }
        }

        String recordSelection;
        if (startPoint == endPoint) {
            recordSelection = Calls._ID + "=" + startPointId;
        } else {
            // The query to call table is by "_id DESC" order, so change
            // correspondingly.
            recordSelection = Calls._ID + ">=" + endPointId + " AND " + Calls._ID + "<="
                    + startPointId;
        }

        String selection;
        if (typeSelection == null) {
            selection = recordSelection;
        } else {
            selection = "(" + typeSelection + ") AND (" + recordSelection + ")";
        }

        if (V) Log.v(TAG, "Call log query selection is: " + selection);

        return composeAndSendVCards(op, selection, vcardType21, filter, null, false);
    }

    public final int composeAndSendPhonebookVcards(Operation op, final int startPoint,
            final int endPoint, final boolean vcardType21, long filter, String ownerVCard) {
        if (startPoint < 1 || startPoint > endPoint) {
            Log.e(TAG, "internal error: startPoint or endPoint is not correct.");
            return ResponseCodes.OBEX_HTTP_INTERNAL_ERROR;
        }
        final Uri myUri = Contacts.CONTENT_URI;

        Cursor contactCursor = null;
        long startPointId = 0;
        long endPointId = 0;
        try {
            contactCursor = mResolver.query(myUri, CONTACTS_PROJECTION, CLAUSE_ONLY_VISIBLE, null,
                    Contacts._ID);
            if (contactCursor != null) {
                contactCursor.moveToPosition(startPoint - 1);
                startPointId = contactCursor.getLong(CONTACTS_ID_COLUMN_INDEX);
                if (V) Log.v(TAG, "Query startPointId = " + startPointId);
                if (startPoint == endPoint) {
                    endPointId = startPointId;
                } else {
                    contactCursor.moveToPosition(endPoint - 1);
                    endPointId = contactCursor.getLong(CONTACTS_ID_COLUMN_INDEX);
                }
                if (V) Log.v(TAG, "Query endPointId = " + endPointId);
            }
        } finally {
            if (contactCursor != null) {
                contactCursor.close();
            }
        }

        final String selection;
        if (startPoint == endPoint) {
            selection = Contacts._ID + "=" + startPointId + " AND " + CLAUSE_ONLY_VISIBLE;
        } else {
            selection = Contacts._ID + ">=" + startPointId + " AND " + Contacts._ID + "<="
                    + endPointId + " AND " + CLAUSE_ONLY_VISIBLE;
        }

        if (V) Log.v(TAG, "Query selection is: " + selection);

        return composeAndSendVCards(op, selection, vcardType21, filter, ownerVCard, true);
    }

    public final int composeAndSendSIMPhonebookVcards(Operation op, final int startPoint,
            final int endPoint, final boolean vcardType21, String ownerVCard) {
        if (startPoint < 1 || startPoint > endPoint) {
            Log.e(TAG, "internal error: startPoint or endPoint is not correct.");
            return ResponseCodes.OBEX_HTTP_INTERNAL_ERROR;
        }
        final Uri myUri = Uri.parse(SIM_URI);
        BluetoothPbapSIMvCardComposer composer = null;
        HandlerForStringBuffer buffer = null;
            try {
                composer = new BluetoothPbapSIMvCardComposer(mContext);
                buffer = new HandlerForStringBuffer(op, ownerVCard);

                if (!composer.init(myUri, null, null, null)||
                                   !buffer.onInit(mContext)) {
                    return ResponseCodes.OBEX_HTTP_INTERNAL_ERROR;
                }
               composer.moveToPosition(startPoint -1, false);
               for (int count =startPoint -1; count < endPoint; count++) {
                   if (BluetoothPbapObexServer.sIsAborted) {
                       ((ServerOperation)op).isAborted = true;
                       BluetoothPbapObexServer.sIsAborted = false;
                       break;
                   }
                   String vcard = composer.createOneEntry(vcardType21);
                   if (vcard == null) {
                       Log.e(TAG, "Failed to read a contact. Error reason: "
                               + composer.getErrorReason());
                       return ResponseCodes.OBEX_HTTP_INTERNAL_ERROR;
                   }
                   buffer.onEntryCreated(vcard);
               }
            } finally {
                if (composer != null) {
                    composer.terminate();
                }
                if (buffer != null) {
                    buffer.onTerminate();
                }
            }

        return ResponseCodes.OBEX_HTTP_OK;
    }

    public final int composeAndSendPhonebookOneVcard(Operation op, final int offset,
            final boolean vcardType21, String ownerVCard, int orderByWhat, long filter) {
        if (offset < 1) {
            Log.e(TAG, "Internal error: offset is not correct.");
            return ResponseCodes.OBEX_HTTP_INTERNAL_ERROR;
        }
        final Uri myUri = Contacts.CONTENT_URI;
        Cursor contactCursor = null;
        String selection = null;
        long contactId = 0;
        if (orderByWhat == BluetoothPbapObexServer.ORDER_BY_INDEXED) {
            try {
                contactCursor = mResolver.query(myUri, CONTACTS_PROJECTION, CLAUSE_ONLY_VISIBLE,
                        null, Contacts._ID);
                if (contactCursor != null) {
                    contactCursor.moveToPosition(offset - 1);
                    contactId = contactCursor.getLong(CONTACTS_ID_COLUMN_INDEX);
                    if (V) Log.v(TAG, "Query startPointId = " + contactId);
                }
            } finally {
                if (contactCursor != null) {
                    contactCursor.close();
                }
            }
        } else if (orderByWhat == BluetoothPbapObexServer.ORDER_BY_ALPHABETICAL) {
            try {
                contactCursor = mResolver.query(myUri, CONTACTS_PROJECTION, CLAUSE_ONLY_VISIBLE,
                        null, getDisplayNameColumn());
                if (contactCursor != null) {
                    contactCursor.moveToPosition(offset - 1);
                    contactId = contactCursor.getLong(CONTACTS_ID_COLUMN_INDEX);
                    if (V) Log.v(TAG, "Query startPointId = " + contactId);
                }
            } finally {
                if (contactCursor != null) {
                    contactCursor.close();
                }
            }
        } else {
            Log.e(TAG, "Parameter orderByWhat is not supported!");
            return ResponseCodes.OBEX_HTTP_INTERNAL_ERROR;
        }
        selection = Contacts._ID + "=" + contactId;

        if (V) Log.v(TAG, "Query selection is: " + selection);

        return composeAndSendVCards(op, selection, vcardType21, filter, ownerVCard, true);
    }

    public final int composeAndSendSIMPhonebookOneVcard(Operation op, final int offset,
        final boolean vcardType21, String ownerVCard, int orderByWhat) {
        if (offset < 1) {
            Log.e(TAG, "Internal error: offset is not correct.");
            return ResponseCodes.OBEX_HTTP_INTERNAL_ERROR;
        }
        final Uri myUri = Uri.parse(SIM_URI);

        BluetoothPbapSIMvCardComposer composer = null;
        HandlerForStringBuffer buffer = null;
            try {
                composer = new BluetoothPbapSIMvCardComposer(mContext);
                buffer = new HandlerForStringBuffer(op, ownerVCard);
                if (!composer.init(myUri, null, null,null)||
                                   !buffer.onInit(mContext)) {
                    return ResponseCodes.OBEX_HTTP_INTERNAL_ERROR;
                }
                if (orderByWhat == BluetoothPbapObexServer.ORDER_BY_INDEXED) {
                    if (V) Log.v(TAG, "getPhonebookNameList, order by index");
                    composer.moveToPosition(offset -1, false);
                } else if (orderByWhat == BluetoothPbapObexServer.ORDER_BY_ALPHABETICAL) {
                    if (V) Log.v(TAG, "getPhonebookNameList, order by alpha");
                    composer.moveToPosition(offset -1, true);
                }
                if (BluetoothPbapObexServer.sIsAborted) {
                    ((ServerOperation)op).isAborted = true;
                     BluetoothPbapObexServer.sIsAborted = false;
                }
                String vcard = composer.createOneEntry(vcardType21);
                if (vcard == null) {
                    Log.e(TAG, "Failed to read a contact. Error reason: "
                                + composer.getErrorReason());
                    return ResponseCodes.OBEX_HTTP_INTERNAL_ERROR;
                }
                buffer.onEntryCreated(vcard);
            } finally {
                if (composer != null) {
                    composer.terminate();
                }
                if (buffer != null) {
                    buffer.onTerminate();
                }
            }

        return ResponseCodes.OBEX_HTTP_OK;
    }

    public final int composeAndSendVCards(Operation op, final String selection,
            final boolean vcardType21, long filter, String ownerVCard, boolean isContacts) {
        long timestamp = 0;
        if (V) timestamp = System.currentTimeMillis();

        if (isContacts) {
            VCardComposer composer = null;
            HandlerForStringBuffer buffer = null;
            try {
                // Currently only support Generic Vcard 2.1 and 3.0
                int vcardType;
                if (vcardType21) {
                    vcardType = VCardConfig.VCARD_TYPE_V21_GENERIC;
                } else {
                    vcardType = VCardConfig.VCARD_TYPE_V30_GENERIC;
                }

                int order = Settings.System.getInt(mResolver,
                        Preferences.DISPLAY_ORDER, Preferences.DISPLAY_ORDER_PRIMARY);
                if (order == Preferences.DISPLAY_ORDER_ALTERNATIVE) {
                    vcardType |= VCardConfig.FLAG_USE_ALTERNATIVE_NAME_ORDERING;
                }

                composer = new BluetoothPbapVcardComposer(mContext, vcardType, filter, true);
                buffer = new HandlerForStringBuffer(op, ownerVCard);
                if (!composer.init(Contacts.CONTENT_URI, CONTACTS_PROJECTION,
                            selection, null, Contacts._ID, null)) {
                    return ResponseCodes.OBEX_HTTP_INTERNAL_ERROR;
                }
                if (!buffer.onInit(mContext)) {
                    return ResponseCodes.OBEX_HTTP_INTERNAL_ERROR;
                }

                while (!composer.isAfterLast()) {
                    if (BluetoothPbapObexServer.sIsAborted) {
                        ((ServerOperation)op).isAborted = true;
                        BluetoothPbapObexServer.sIsAborted = false;
                        break;
                    }
                    String vcard = composer.createOneEntry();
                    Log.v (TAG , "vCard from composer: " + vcard);
<<<<<<< HEAD
=======
                    if (!ignorefilter) {
                        vcard = vcardfilter.applyFilter(vcard, vcardType21);
                        Log.v (TAG , "vCard on applying filter: " + vcard);
                    }
                    vcard = StripTelephoneNumber(vcard);

>>>>>>> 127f881f
                    if (vcard == null) {
                        Log.e(TAG, "Failed to read a contact. Error reason: "
                                + composer.getErrorReason());
                        return ResponseCodes.OBEX_HTTP_INTERNAL_ERROR;
                    }
                    if (V) {
                        Log.v(TAG, "Vcard Entry:");
                        Log.v(TAG,vcard);
                    }

                    if (!buffer.onEntryCreated(vcard)) {
                        // onEntryCreate() already emits error.
                        return ResponseCodes.OBEX_HTTP_INTERNAL_ERROR;
                    }
                }
            } finally {
                if (composer != null) {
                    composer.terminate();
                }
                if (buffer != null) {
                    buffer.onTerminate();
                }
            }
        } else { // CallLog
            BluetoothPbapCallLogComposer composer = null;
            HandlerForStringBuffer buffer = null;
            try {

                composer = new BluetoothPbapCallLogComposer(mContext);
                buffer = new HandlerForStringBuffer(op, ownerVCard);
                if (!composer.init(CallLog.Calls.CONTENT_URI, selection, null,
                                   CALLLOG_SORT_ORDER) ||
                                   !buffer.onInit(mContext)) {
                    return ResponseCodes.OBEX_HTTP_INTERNAL_ERROR;
                }

                while (!composer.isAfterLast()) {
                    if (BluetoothPbapObexServer.sIsAborted) {
                        ((ServerOperation)op).isAborted = true;
                        BluetoothPbapObexServer.sIsAborted = false;
                        break;
                    }
                    String vcard = composer.createOneEntry(vcardType21);
                    if (vcard == null) {
                        Log.e(TAG, "Failed to read a contact. Error reason: "
                                + composer.getErrorReason());
                        return ResponseCodes.OBEX_HTTP_INTERNAL_ERROR;
                    }
                    if (V) {
                        Log.v(TAG, "Vcard Entry:");
                        Log.v(TAG,vcard);
                    }

                    buffer.onEntryCreated(vcard);
                }
            } finally {
                if (composer != null) {
                    composer.terminate();
                }
                if (buffer != null) {
                    buffer.onTerminate();
                }
            }
        }

        if (V) Log.v(TAG, "Total vcard composing and sending out takes "
                    + (System.currentTimeMillis() - timestamp) + " ms");

        return ResponseCodes.OBEX_HTTP_OK;
    }

    public String StripTelephoneNumber (String vCard){
        String attr [] = vCard.split(System.getProperty("line.separator"));
        String Vcard = "";
            for (int i=0; i < attr.length; i++) {
                if(attr[i].startsWith("TEL")) {
                    attr[i] = attr[i].replace("(", "");
                    attr[i] = attr[i].replace(")", "");
                    attr[i] = attr[i].replace("-", "");
                    attr[i] = attr[i].replace(" ", "");
                }
            }

            for (int i=0; i < attr.length; i++) {
                if(!attr[i].equals("")){
                    Vcard = Vcard.concat(attr[i] + "\n");
                }
            }
        Log.v(TAG, "Vcard with stripped telephone no.: " + Vcard);
        return Vcard;
    }

    /**
     * Handler to emit vCards to PCE.
     */
    public class HandlerForStringBuffer {
        private Operation operation;

        private OutputStream outputStream;

        private String phoneOwnVCard = null;

        public HandlerForStringBuffer(Operation op, String ownerVCard) {
            operation = op;
            if (ownerVCard != null) {
                phoneOwnVCard = ownerVCard;
                if (V) Log.v(TAG, "phone own number vcard:");
                if (V) Log.v(TAG, phoneOwnVCard);
            }
        }

        private boolean write(String vCard) {
            try {
                if (vCard != null) {
                    outputStream.write(vCard.getBytes());
                    return true;
                }
            } catch (IOException e) {
                Log.e(TAG, "write outputstrem failed" + e.toString());
            }
            return false;
        }

        public boolean onInit(Context context) {
            try {
                outputStream = operation.openOutputStream();
                if (phoneOwnVCard != null) {
                    return write(phoneOwnVCard);
                }
                return true;
            } catch (IOException e) {
                Log.e(TAG, "open outputstrem failed" + e.toString());
            }
            return false;
        }

        public boolean onEntryCreated(String vcard) {
            return write(vcard);
        }

        public void onTerminate() {
            if (!BluetoothPbapObexServer.closeStream(outputStream, operation)) {
                if (V) Log.v(TAG, "CloseStream failed!");
            } else {
                if (V) Log.v(TAG, "CloseStream ok!");
            }
        }
    }
}<|MERGE_RESOLUTION|>--- conflicted
+++ resolved
@@ -758,15 +758,6 @@
                     }
                     String vcard = composer.createOneEntry();
                     Log.v (TAG , "vCard from composer: " + vcard);
-<<<<<<< HEAD
-=======
-                    if (!ignorefilter) {
-                        vcard = vcardfilter.applyFilter(vcard, vcardType21);
-                        Log.v (TAG , "vCard on applying filter: " + vcard);
-                    }
-                    vcard = StripTelephoneNumber(vcard);
-
->>>>>>> 127f881f
                     if (vcard == null) {
                         Log.e(TAG, "Failed to read a contact. Error reason: "
                                 + composer.getErrorReason());
