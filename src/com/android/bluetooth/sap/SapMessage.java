--- conflicted
+++ resolved
@@ -28,10 +28,7 @@
     public static final String TAG = "SapMessage";
     public static final boolean DEBUG = Log.isLoggable(SapService.LOG_TAG, Log.DEBUG);
     public static final boolean VERBOSE = Log.isLoggable(SapService.LOG_TAG, Log.VERBOSE);
-<<<<<<< HEAD
-=======
     public static final boolean TEST = false;
->>>>>>> aefbc8ce
 
     /* Message IDs - SAP specification */
     public static final int ID_CONNECT_REQ        = 0x00;
@@ -458,6 +455,7 @@
         int paramLength;
         boolean success = true;
         int skipLen = 0;
+
         for(int i = 0; i < count; i++) {
             paramId = is.read();
             is.read(); // Skip the reserved byte
