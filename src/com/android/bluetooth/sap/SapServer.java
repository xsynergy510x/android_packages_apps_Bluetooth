package com.android.bluetooth.sap;

import java.io.BufferedInputStream;
import java.io.BufferedOutputStream;
import java.io.IOException;
import java.io.InputStream;
import java.io.OutputStream;
import java.util.concurrent.CountDownLatch;

import com.android.bluetooth.R;

import android.app.AlarmManager;
import android.app.Notification;
import android.app.NotificationManager;
import android.app.PendingIntent;
import android.bluetooth.BluetoothDevice;
import android.bluetooth.BluetoothSocket;
import android.content.BroadcastReceiver;
import android.content.Context;
import android.content.Intent;
import android.content.IntentFilter;
import android.content.SyncResult;
import android.os.Handler;
import android.os.Handler.Callback;
import android.os.HandlerThread;
import android.os.Looper;
import android.os.Message;
import android.os.Parcel;
import android.os.SystemClock;
import android.os.SystemProperties;
import android.telephony.TelephonyManager;
import android.util.Log;

//import com.android.internal.telephony.RIL;
import com.google.protobuf.micro.CodedOutputStreamMicro;


/**
 * The SapServer uses two threads, one for reading messages from the RFCOMM socket and
 * one for writing the responses.
 * Incoming requests are decoded in the "main" SapServer, by the decoder build into SapMEssage.
 * The relevant RIL calls are made from the message handler thread through the rild-bt socket.
 * The RIL replies are read in the SapRilReceiver, and passed to the SapServer message handler
 * to be written to the RFCOMM socket.
 * All writes to the RFCOMM and rild-bt socket must be synchronized, hence to write e.g. an error
 * response, send a message to the Sap Handler thread. (There are helper functions to do this)
 * Communication to the RIL is through an intent, and a BroadcastReceiver.
 */
public class SapServer extends Thread implements Callback {
    private static final String TAG = "SapServer";
    private static final String TAG_HANDLER = "SapServerHandler";
<<<<<<< HEAD
    public static final boolean DEBUG = Log.isLoggable(SapService.LOG_TAG, Log.DEBUG);
    public static final boolean VERBOSE = Log.isLoggable(SapService.LOG_TAG, Log.VERBOSE);
    public static final boolean PTS_TEST = SapService.PTS_TEST;
=======
    public static final boolean DEBUG = SapService.DEBUG;
    public static final boolean VERBOSE = SapService.VERBOSE;
>>>>>>> f0d25c3d

    private enum SAP_STATE    {
        DISCONNECTED, CONNECTING, CONNECTING_CALL_ONGOING, CONNECTED,
        CONNECTED_BUSY, DISCONNECTING;
    }

    private SAP_STATE mState = SAP_STATE.DISCONNECTED;

    private Context mContext = null;
    /* RFCOMM socket I/O streams */
    private BufferedOutputStream mRfcommOut = null;
    private BufferedInputStream mRfcommIn = null;
    /* The RIL output stream - the input stream is owned by the SapRilReceiver object */
    private CodedOutputStreamMicro mRilBtOutStream = null;
    /* References to the SapRilReceiver object */
    private SapRilReceiver mRilBtReceiver = null;
    private Thread mRilBtReceiverThread = null;
    /* The message handler members */
    private Handler mSapHandler = null;
    private HandlerThread mHandlerThread = null;
    /* Reference to the SAP service - which created this instance of the SAP server */
    private Handler mSapServiceHandler = null;

    /* flag for when user forces disconnect of rfcomm */
    private boolean mIsLocalInitDisconnect = false;
    private CountDownLatch mDeinitSignal = new CountDownLatch(1);

    /* Message ID's handled by the message handler */
    public static final int SAP_MSG_RFC_REPLY =   0x00;
    public static final int SAP_MSG_RIL_CONNECT = 0x01;
    public static final int SAP_MSG_RIL_REQ =     0x02;
    public static final int SAP_MSG_RIL_IND =     0x03;
    public static final int SAP_RIL_SOCK_CLOSED = 0x04;

    public static final String SAP_DISCONNECT_ACTION =
            "com.android.bluetooth.sap.action.DISCONNECT_ACTION";
    public static final String SAP_DISCONNECT_TYPE_EXTRA =
            "com.android.bluetooth.sap.extra.DISCONNECT_TYPE";
    public static final int NOTIFICATION_ID = android.R.drawable.stat_sys_data_bluetooth;
    private static final int DISCONNECT_TIMEOUT_IMMEDIATE = 5000; /* ms */
    private static final int DISCONNECT_TIMEOUT_RFCOMM = 2000; /* ms */
    private PendingIntent pDiscIntent = null; // Holds a reference to disconnect timeout intents

    /* We store the mMaxMessageSize, as we need a copy of it when the init. sequence completes */
    private int mMaxMsgSize = 0;
    /* keep track of the current RIL test mode */
    private int mTestMode = SapMessage.INVALID_VALUE; // used to set the RIL in test mode

    /**
     * SapServer constructor
     * @param serviceHandler The handler to send a SapService.MSG_SERVERSESSION_CLOSE when closing
     * @param inStream The socket input stream
     * @param outStream The socket output stream
     */
    public SapServer(Handler serviceHandler, Context context, InputStream inStream,
            OutputStream outStream) {
        mContext = context;
        mSapServiceHandler = serviceHandler;

        /* Open in- and output streams */
        mRfcommIn = new BufferedInputStream(inStream);
        mRfcommOut = new BufferedOutputStream(outStream);

        /* Register for phone state change and the RIL cfm message */
        IntentFilter filter = new IntentFilter();
        filter.addAction(TelephonyManager.ACTION_PHONE_STATE_CHANGED);
        filter.addAction(SAP_DISCONNECT_ACTION);
        mContext.registerReceiver(mIntentReceiver, filter);
    }

    /**
     * This handles the response from RIL.
     */
    BroadcastReceiver mIntentReceiver = new BroadcastReceiver() {
        @Override
        public void onReceive(Context context, Intent intent) {
            if(intent.getAction().equals(TelephonyManager.ACTION_PHONE_STATE_CHANGED)) {
                if(VERBOSE) Log.v(TAG, "ACTION_PHONE_STATE_CHANGED intent received in state "
                                        + mState.name()
                                        + "PhoneState: "
                                        + intent.getStringExtra(TelephonyManager.EXTRA_STATE));
                if(mState == SAP_STATE.CONNECTING_CALL_ONGOING) {
                    String state = intent.getStringExtra(TelephonyManager.EXTRA_STATE);
                    if(state != null) {
                        if(state.equals(TelephonyManager.EXTRA_STATE_IDLE)) {
                            if(DEBUG) Log.d(TAG, "sending RIL.ACTION_RIL_RECONNECT_OFF_REQ intent");
                            SapMessage fakeConReq = new SapMessage(SapMessage.ID_CONNECT_REQ);
                            fakeConReq.setMaxMsgSize(mMaxMsgSize);
                            onConnectRequest(fakeConReq);
                        }
                    }
                }
            } else if (intent.getAction().equals(SAP_DISCONNECT_ACTION)) {
                int disconnectType = intent.getIntExtra(SapServer.SAP_DISCONNECT_TYPE_EXTRA,
                        SapMessage.DISC_GRACEFULL);
                if(DEBUG) Log.d(TAG, " - Received SAP_DISCONNECT_ACTION type: " + disconnectType);

                if(disconnectType == SapMessage.DISC_RFCOMM) {
                    // At timeout we need to close the RFCOMM socket to complete shutdown
                    shutdown();
                } else if( mState != SAP_STATE.DISCONNECTED
                    && mState != SAP_STATE.DISCONNECTING ) {
                    // The user pressed disconnect - initiate disconnect sequence.
                    sendDisconnectInd(disconnectType);
                }
            } else {
                Log.w(TAG, "RIL-BT received unexpected Intent: " + intent.getAction());
            }
        }
    };

    /**
     * Set RIL driver in test mode - only possible if SapMessage is build with TEST == true
     * The value set by this function will take effect at the next connect request received
     * in DISCONNECTED state.
     * @param testMode Use SapMessage.TEST_MODE_XXX
     */
    public void setTestMode(int testMode) {
        if(SapMessage.TEST) {
            mTestMode = testMode;
        }
    }

    private void sendDisconnectInd(int discType) {
        if(VERBOSE) Log.v(TAG, "in sendDisconnectInd()");

        if(discType != SapMessage.DISC_FORCED){
            if(DEBUG) Log.d(TAG, "Sending  disconnect ("+discType+") indication to client");
            /* Send disconnect to client */
            SapMessage discInd = new SapMessage(SapMessage.ID_DISCONNECT_IND);
            discInd.setDisconnectionType(discType);
            sendClientMessage(discInd);

            /* Handle local disconnect procedures */
            if (discType == SapMessage.DISC_GRACEFULL)
            {
                /* Update the notification to allow the user to initiate a force disconnect */
                setNotification(SapMessage.DISC_IMMEDIATE, PendingIntent.FLAG_CANCEL_CURRENT);

            } else if (discType == SapMessage.DISC_IMMEDIATE){
                /* Request an immediate disconnect, but start a timer to force disconnect if the
                 * client do not obey our request. */
                startDisconnectTimer(SapMessage.DISC_FORCED, DISCONNECT_TIMEOUT_IMMEDIATE);
            }

        } else {
            SapMessage msg = new SapMessage(SapMessage.ID_DISCONNECT_REQ);
            /* Force disconnect of RFCOMM - but first we need to clean up. */
            clearPendingRilResponses(msg);

            /* We simply need to forward to RIL, but not change state to busy - hence send and set
               message to null. */
            changeState(SAP_STATE.DISCONNECTING);
            sendRilThreadMessage(msg);
            mIsLocalInitDisconnect = true;
        }
    }

    void setNotification(int type, int flags)
    {
        String title, text, button, ticker;
        Notification notification;
<<<<<<< HEAD
        if(VERBOSE) Log.v(TAG, "setNotification type: " + type);
=======
        if(VERBOSE) Log.i(TAG, "setNotification type: " + type);
        /* For PTS TC_SERVER_DCN_BV_03_I we need to expose the option to send immediate disconnect
         * without first sending a graceful disconnect.
         * To enable this option set
         * bt.sap.pts="true" */
        String pts_enabled = SystemProperties.get("bt.sap.pts");
        Boolean pts_test = Boolean.parseBoolean(pts_enabled);

>>>>>>> f0d25c3d
        /* put notification up for the user to be able to disconnect from the client*/
        Intent sapDisconnectIntent = new Intent(SapServer.SAP_DISCONNECT_ACTION);
        if(type == SapMessage.DISC_GRACEFULL){
            title = mContext.getString(R.string.bluetooth_sap_notif_title);
            button = mContext.getString(R.string.bluetooth_sap_notif_disconnect_button);
            text = mContext.getString(R.string.bluetooth_sap_notif_message);
            ticker = mContext.getString(R.string.bluetooth_sap_notif_ticker);
        }else{
            title = mContext.getString(R.string.bluetooth_sap_notif_title);
            button = mContext.getString(R.string.bluetooth_sap_notif_force_disconnect_button);
            text = mContext.getString(R.string.bluetooth_sap_notif_disconnecting);
            ticker = mContext.getString(R.string.bluetooth_sap_notif_ticker);
        }
        if(!pts_test)
        {
            sapDisconnectIntent.putExtra(SapServer.SAP_DISCONNECT_TYPE_EXTRA, type);
            PendingIntent pIntentDisconnect = PendingIntent.getBroadcast(mContext, type,
                    sapDisconnectIntent,flags);
            notification = new Notification.Builder(mContext).setOngoing(true)
                .addAction(android.R.drawable.stat_sys_data_bluetooth, button, pIntentDisconnect)
                .setContentTitle(title)
                .setTicker(ticker)
                .setContentText(text)
                .setSmallIcon(android.R.drawable.stat_sys_data_bluetooth)
                .setAutoCancel(false)
                .setPriority(Notification.PRIORITY_MAX)
                .setOnlyAlertOnce(true)
                .build();
        }else{

            sapDisconnectIntent.putExtra(SapServer.SAP_DISCONNECT_TYPE_EXTRA,
                    SapMessage.DISC_GRACEFULL);
            Intent sapForceDisconnectIntent = new Intent(SapServer.SAP_DISCONNECT_ACTION);
            sapForceDisconnectIntent.putExtra(SapServer.SAP_DISCONNECT_TYPE_EXTRA,
                    SapMessage.DISC_IMMEDIATE);
            PendingIntent pIntentDisconnect = PendingIntent.getBroadcast(mContext,
                    SapMessage.DISC_GRACEFULL, sapDisconnectIntent,flags);
            PendingIntent pIntentForceDisconnect = PendingIntent.getBroadcast(mContext,
                    SapMessage.DISC_IMMEDIATE, sapForceDisconnectIntent,flags);
            notification = new Notification.Builder(mContext).setOngoing(true)
                    .addAction(android.R.drawable.stat_sys_data_bluetooth,
                            mContext.getString(R.string.bluetooth_sap_notif_disconnect_button),
                            pIntentDisconnect)
                    .addAction(android.R.drawable.stat_sys_data_bluetooth,
                            mContext.getString(R.string.bluetooth_sap_notif_force_disconnect_button),
                            pIntentForceDisconnect)
                    .setContentTitle(title)
                    .setTicker(ticker)
                    .setContentText(text)
                    .setSmallIcon(android.R.drawable.stat_sys_data_bluetooth)
                    .setAutoCancel(false)
                    .setPriority(Notification.PRIORITY_MAX)
                    .setOnlyAlertOnce(true)
                    .build();
        }

        // cannot be set with the builder
        notification.flags |= Notification.FLAG_NO_CLEAR |Notification.FLAG_ONLY_ALERT_ONCE;

        NotificationManager notificationManager =
                (NotificationManager) mContext.getSystemService(Context.NOTIFICATION_SERVICE);

        notificationManager.notify(NOTIFICATION_ID, notification);
    }

    void clearNotification() {
        NotificationManager notificationManager =
                (NotificationManager) mContext.getSystemService(Context.NOTIFICATION_SERVICE);
        notificationManager.cancel(SapServer.NOTIFICATION_ID);
    }

    /**
     * The SapServer RFCOMM reader thread. Sets up the handler thread and handle
     * all read from the RFCOMM in-socket. This thread also handle writes to the RIL socket.
     */
    @Override
    public void run() {
        try {
            /* SAP is not time critical, hence lowering priority to ensure critical tasks are
             * executed in a timely manner. */
            android.os.Process.setThreadPriority(android.os.Process.THREAD_PRIORITY_BACKGROUND);

            /* Start the SAP message handler thread */
            mHandlerThread = new HandlerThread("SapServerHandler",
                    android.os.Process.THREAD_PRIORITY_BACKGROUND);
            mHandlerThread.start();

            // This will return when the looper is ready
            Looper sapLooper = mHandlerThread.getLooper();
            mSapHandler = new Handler(sapLooper, this);

            mRilBtReceiver = new SapRilReceiver(mSapHandler, mSapServiceHandler);
            mRilBtReceiverThread = new Thread(mRilBtReceiver, "RilBtReceiver");
            setNotification(SapMessage.DISC_GRACEFULL,0);
            boolean done = false;
            while (!done) {
                if(VERBOSE) Log.v(TAG, "Waiting for incomming RFCOMM message...");
                int requestType = mRfcommIn.read();
                if(requestType == -1) {
                    done = true; // EOF reached
                } else {
                    SapMessage msg = SapMessage.readMessage(requestType, mRfcommIn);
                    /* notify about an incoming message from the BT Client */
                    SapService.notifyUpdateWakeLock(mSapServiceHandler);
                    if(msg != null && mState != SAP_STATE.DISCONNECTING)
                    {
                        switch (requestType) {
                        case SapMessage.ID_CONNECT_REQ:
                            if(DEBUG) Log.d(TAG, "CONNECT_REQ - MaxMsgSize: "
                                    + msg.getMaxMsgSize());
                            onConnectRequest(msg);
                            msg = null; /* don't send ril connect yet */
                            break;
                        case SapMessage.ID_DISCONNECT_REQ: /* No params */
                            /*
                             * 1) send RIL_REQUEST_SIM_SAP_DISCONNECT
                             *      (block for all incoming requests, as they are not
                             *       allowed, don't even send an error_resp)
                             * 2) on response disconnect ril socket.
                             * 3) when disconnected send RIL.ACTION_RIL_RECONNECT_OFF_REQ
                             * 4) on RIL.ACTION_RIL_RECONNECT_CFM
                             *       send SAP_DISCONNECT_RESP to client.
                             * 5) Start RFCOMM disconnect timer
                             * 6.a) on rfcomm disconnect:
                             *       cancel timer and initiate cleanup
                             * 6.b) on rfcomm disc. timeout:
                             *       close socket-streams and initiate cleanup */
                            if(DEBUG) Log.d(TAG, "DISCONNECT_REQ");

                            clearPendingRilResponses(msg);

                            changeState(SAP_STATE.DISCONNECTING);

                            sendRilThreadMessage(msg);
                            /* We simply need to forward to RIL, but not change state to busy
                             * - hence send and set message to null. */
                            msg = null; // don't send twice
                            /*cancel the timer for the hard-disconnect intent*/
                            stopDisconnectTimer();
                            break;
                        case SapMessage.ID_POWER_SIM_OFF_REQ: // Fall through
                        case SapMessage.ID_RESET_SIM_REQ:
                            /* Forward these to the RIL regardless of the state, and clear any
                             * pending resp */
                            clearPendingRilResponses(msg);
                            break;
                        case SapMessage.ID_SET_TRANSPORT_PROTOCOL_REQ:
                            /* The RIL might support more protocols that specified in the SAP,
                             * allow only the valid values. */
                            if(mState == SAP_STATE.CONNECTED
                                    && msg.getTransportProtocol() != 0
                                    && msg.getTransportProtocol() != 1) {
                                Log.w(TAG, "Invalid TransportProtocol received:"
                                        + msg.getTransportProtocol());
                                // We shall only handle one request at the time, hence return error
                                SapMessage errorReply = new SapMessage(SapMessage.ID_ERROR_RESP);
                                sendClientMessage(errorReply);
                                msg = null;
                            }
                            // Fall through
                        default:
                            /* Remaining cases just needs to be forwarded to the RIL unless we are
                             * in busy state. */
                            if(mState != SAP_STATE.CONNECTED) {
                                Log.w(TAG, "Message received in STATE != CONNECTED - state = "
                                        + mState.name());
                                // We shall only handle one request at the time, hence return error
                                SapMessage errorReply = new SapMessage(SapMessage.ID_ERROR_RESP);
                                sendClientMessage(errorReply);
                                msg = null;
                            }
                        }

                        if(msg != null && msg.getSendToRil() == true) {
                            changeState(SAP_STATE.CONNECTED_BUSY);
                            sendRilThreadMessage(msg);
                        }

                    } else {
                        //An unknown message or in disconnecting state - send error indication
                        Log.e(TAG, "Unable to parse message.");
                        SapMessage atrReply = new SapMessage(SapMessage.ID_ERROR_RESP);
                        sendClientMessage(atrReply);
                    }
                }
            } // end while
        } catch (NullPointerException e) {
            Log.w(TAG, e);
        } catch (IOException e) {
            /* This is expected during shutdown */
            Log.w(TAG, "IOException received, this is probably a shutdown signal, cleaning up...");
        } catch (Exception e) {
            /* TODO: Change to the needed Exception types when done testing */
            Log.w(TAG, e);
        } finally {
            // Do cleanup even if an exception occurs
            stopDisconnectTimer();
            /* In case of e.g. a RFCOMM close while connected:
             *        - Initiate a FORCED shutdown
             *        - Wait for RIL deinit to complete
             */
            if (mState == SAP_STATE.CONNECTING_CALL_ONGOING) {
                /* Most likely remote device closed rfcomm, update state */
                changeState(SAP_STATE.DISCONNECTED);
            } else if (mState != SAP_STATE.DISCONNECTED) {
                if(mState != SAP_STATE.DISCONNECTING &&
                        mIsLocalInitDisconnect != true) {
                    sendDisconnectInd(SapMessage.DISC_FORCED);
                }
                if(DEBUG) Log.d(TAG, "Waiting for deinit to complete");
                try {
                    mDeinitSignal.await();
                } catch (InterruptedException e) {
                    Log.e(TAG, "Interrupt received while waitinf for de-init to complete", e);
                }
            }

            if(mIntentReceiver != null) {
                mContext.unregisterReceiver(mIntentReceiver);
                mIntentReceiver = null;
            }
            stopDisconnectTimer();
            clearNotification();

            if(mHandlerThread != null) try {
                mHandlerThread.quit();
                mHandlerThread.join();
                mHandlerThread = null;
            } catch (InterruptedException e) {}
            if(mRilBtReceiverThread != null) try {
                if(mRilBtReceiver != null) {
                    mRilBtReceiver.shutdown();
                    mRilBtReceiver = null;
                }
                mRilBtReceiverThread.join();
                mRilBtReceiverThread = null;
            } catch (InterruptedException e) {}

            if(mRfcommIn != null) try {
                if(VERBOSE) Log.v(TAG, "Closing mRfcommIn...");
                mRfcommIn.close();
                mRfcommIn = null;
            } catch (IOException e) {}

            if(mRfcommOut != null) try {
                if(VERBOSE) Log.v(TAG, "Closing mRfcommOut...");
                mRfcommOut.close();
                mRfcommOut = null;
            } catch (IOException e) {}

            if (mSapServiceHandler != null) {
                Message msg = Message.obtain(mSapServiceHandler);
                msg.what = SapService.MSG_SERVERSESSION_CLOSE;
                msg.sendToTarget();
                if (DEBUG) Log.d(TAG, "MSG_SERVERSESSION_CLOSE sent out.");
            }
            Log.i(TAG, "All done exiting thread...");
        }
    }


    /**
     * This function needs to determine:
     *  - if the maxMsgSize is acceptable - else reply CON_STATUS_ERROR_MAX_MSG_SIZE_UNSUPPORTED
     *      + new maxMsgSize if too big
     *  - connect to the RIL-BT socket
     *  - if a call is ongoing reply CON_STATUS_OK_ONGOING_CALL.
     *  - if all ok, just respond CON_STATUS_OK.
     *
     * @param msg the incoming SapMessage
     */
    private void onConnectRequest(SapMessage msg) {
        SapMessage reply = new SapMessage(SapMessage.ID_CONNECT_RESP);

        if(mState == SAP_STATE.CONNECTING) {
            /* A connect request might have been rejected because of maxMessageSize negotiation, and
             * this is a new connect request. Simply forward to RIL, and stay in connecting state.
             * */
            reply = null;
            sendRilMessage(msg);
            stopDisconnectTimer();

        } else if(mState != SAP_STATE.DISCONNECTED && mState != SAP_STATE.CONNECTING_CALL_ONGOING) {
            reply.setConnectionStatus(SapMessage.CON_STATUS_ERROR_CONNECTION);
        } else {
            // Store the MaxMsgSize for future use
            mMaxMsgSize = msg.getMaxMsgSize();
            // All parameters OK, examine if a call is ongoing and start the RIL-BT listener thread
            if (isCallOngoing() == true) {
                /* If a call is ongoing we set the state, inform the SAP client and wait for a state
                 * change intent from the TelephonyManager with state IDLE. */
                reply.setConnectionStatus(SapMessage.CON_STATUS_OK_ONGOING_CALL);
            } else {
                /* no call is ongoing, initiate the connect sequence:
                 *  1) Start the SapRilReceiver thread (open the rild-bt socket)
                 *  2) Send a RIL_SIM_SAP_CONNECT request to RILD
                 *  3) Send a RIL_SIM_RESET request and a connect confirm to the SAP client */
                changeState(SAP_STATE.CONNECTING);
                if(mRilBtReceiverThread != null) {
                     // Open the RIL socket, and wait for the complete message: SAP_MSG_RIL_CONNECT
                    mRilBtReceiverThread.start();
                    // Don't send reply yet
                    reply = null;
                } else {
                    reply = new SapMessage(SapMessage.ID_CONNECT_RESP);
                    reply.setConnectionStatus(SapMessage.CON_STATUS_ERROR_CONNECTION);
                    sendClientMessage(reply);
                }
            }
        }
        if(reply != null)
            sendClientMessage(reply);
    }

    private void clearPendingRilResponses(SapMessage msg) {
        if(mState == SAP_STATE.CONNECTED_BUSY) {
            msg.setClearRilQueue(true);
        }
    }
    /**
     * Send RFCOMM message to the Sap Server Handler Thread
     * @param sapMsg The message to send
     */
    private void sendClientMessage(SapMessage sapMsg) {
        Message newMsg = mSapHandler.obtainMessage(SAP_MSG_RFC_REPLY, sapMsg);
        mSapHandler.sendMessage(newMsg);
    }

    /**
     * Send a RIL message to the SapServer message handler thread
     * @param sapMsg
     */
    private void sendRilThreadMessage(SapMessage sapMsg) {
        Message newMsg = mSapHandler.obtainMessage(SAP_MSG_RIL_REQ, sapMsg);
        mSapHandler.sendMessage(newMsg);
    }

    /**
     * Examine if a call is ongoing, by asking the telephony manager
     * @return false if the phone is IDLE (can be used for SAP), true otherwise.
     */
    private boolean isCallOngoing() {
        TelephonyManager tManager =
                (TelephonyManager)mContext.getSystemService(Context.TELEPHONY_SERVICE);
        if(tManager.getCallState() == TelephonyManager.CALL_STATE_IDLE) {
            return false;
        }
        return true;
    }

    /**
     * Change the SAP Server state.
     * We add thread protection, as we access the state from two threads.
     * @param newState
     */
    private void changeState(SAP_STATE newState) {
        if(DEBUG) Log.i(TAG_HANDLER,"Changing state from " + mState.name() +
                                        " to " + newState.name());
        synchronized (this) {
            mState = newState;
        }
    }


    /*************************************************************************
     * SAP Server Message Handler Thread Functions
     *************************************************************************/

    /**
     * The SapServer message handler thread implements the SAP state machine.
     *  - Handle all outgoing communication to the out-socket. Either replies from the RIL or direct
     *    messages send from the SapServe (e.g. connect_resp).
     *  - Handle all outgoing communication to the RIL-BT socket.
     *  - Handle all replies from the RIL
     */
    @Override
    public boolean handleMessage(Message msg) {
        if(VERBOSE) Log.v(TAG_HANDLER,"Handling message (ID: " + msg.what + "): "
                + getMessageName(msg.what));

        SapMessage sapMsg = null;

        switch(msg.what) {
        case SAP_MSG_RFC_REPLY:
            sapMsg = (SapMessage) msg.obj;
            handleRfcommReply(sapMsg);
            break;
        case SAP_MSG_RIL_CONNECT:
            /* The connection to rild-bt have been established. Store the outStream handle
             * and send the connect request. */
            mRilBtOutStream = mRilBtReceiver.getRilBtOutStream();
            if(mTestMode != SapMessage.INVALID_VALUE) {
                SapMessage rilTestModeReq = new SapMessage(SapMessage.ID_RIL_SIM_ACCESS_TEST_REQ);
                rilTestModeReq.setTestMode(mTestMode);
                sendRilMessage(rilTestModeReq);
                mTestMode = SapMessage.INVALID_VALUE;
            }
            SapMessage rilSapConnect = new SapMessage(SapMessage.ID_CONNECT_REQ);
            rilSapConnect.setMaxMsgSize(mMaxMsgSize);
            sendRilMessage(rilSapConnect);
            break;
        case SAP_MSG_RIL_REQ:
            sapMsg = (SapMessage) msg.obj;
            if(sapMsg != null) {
                sendRilMessage(sapMsg);
            }
            break;
        case SAP_MSG_RIL_IND:
            sapMsg = (SapMessage) msg.obj;
            handleRilInd(sapMsg);
            break;
        case SAP_RIL_SOCK_CLOSED:
            /* The RIL socket was closed unexpectedly, send immediate disconnect indication
               - close RFCOMM after timeout if no response. */
            sendDisconnectInd(SapMessage.DISC_IMMEDIATE);
            startDisconnectTimer(SapMessage.DISC_RFCOMM, DISCONNECT_TIMEOUT_RFCOMM);
            // As the RIL is closed, we cannot receive a disconnect response. Signal OK to shutdown.
            mDeinitSignal.countDown();
            break;
        default:
            /* Message not handled */
            return false;
        }
        return true; // Message handles
    }

    /**
     * Close the in/out rfcomm streams, to trigger a shutdown of the SapServer main thread.
     * Use this after completing the deinit sequence.
     */
    private void shutdown() {

        if(DEBUG) Log.d(TAG_HANDLER, "in Shutdown()");
        try {
            if (mRfcommOut != null)
                mRfcommOut.close();
        } catch (IOException e) {}
        try {
            if (mRfcommIn != null)
                mRfcommIn.close();
        } catch (IOException e) {}
        mRfcommIn = null;
        mRfcommOut = null;
        stopDisconnectTimer();
        clearNotification();
    }

    private void startDisconnectTimer(int discType, int timeMs) {

        stopDisconnectTimer();
        synchronized (this) {
            Intent sapDisconnectIntent = new Intent(SapServer.SAP_DISCONNECT_ACTION);
            sapDisconnectIntent.putExtra(SAP_DISCONNECT_TYPE_EXTRA, discType);
            AlarmManager alarmManager =
                    (AlarmManager) mContext.getSystemService(Context.ALARM_SERVICE);
            pDiscIntent = PendingIntent.getBroadcast(mContext,
                                                    discType,
                                                    sapDisconnectIntent,
                                                    PendingIntent.FLAG_CANCEL_CURRENT);
            alarmManager.set(AlarmManager.ELAPSED_REALTIME_WAKEUP,
                    SystemClock.elapsedRealtime() + timeMs, pDiscIntent);

            if(VERBOSE) Log.v(TAG_HANDLER, "Setting alarm for " + timeMs +
                    " ms to activate disconnect type " + discType);
        }
    }

    private void stopDisconnectTimer() {
        synchronized (this) {
            if(pDiscIntent != null)
            {
                AlarmManager alarmManager =
                        (AlarmManager) mContext.getSystemService(Context.ALARM_SERVICE);
                alarmManager.cancel(pDiscIntent);
                pDiscIntent.cancel();
                if(VERBOSE) {
                    Log.v(TAG_HANDLER, "Canceling disconnect alarm");
                }
                pDiscIntent = null;
            }
        }
    }

    /**
     * Here we handle the replies to the SAP client, normally forwarded directly from the RIL.
     * We do need to handle some of the messages in the SAP profile, hence we look at the messages
     * here before they go to the client
     * @param sapMsg the message to send to the SAP client
     */
    private void handleRfcommReply(SapMessage sapMsg) {
        if(sapMsg != null) {

            if(DEBUG) Log.d(TAG_HANDLER, "handleRfcommReply() handling "
                    + SapMessage.getMsgTypeName(sapMsg.getMsgType()));

            switch(sapMsg.getMsgType()) {

                case SapMessage.ID_CONNECT_RESP:
                    if(mState == SAP_STATE.CONNECTING_CALL_ONGOING) {
                        /* Hold back the connect resp if a call was ongoing when the connect req
                         * was received.
                         * A response with status call-ongoing was sent, and the connect response
                         * received from the RIL when call ends must be discarded.
                         */
                        if (sapMsg.getConnectionStatus() == SapMessage.CON_STATUS_OK) {
                            // This is successful connect response from RIL/modem.
                            changeState(SAP_STATE.CONNECTED);
                        }
                        if(VERBOSE) Log.i(TAG, "Hold back the connect resp, as a call was ongoing" +
                                " when the initial response were sent.");
                        sapMsg = null;
                    } else if (sapMsg.getConnectionStatus() == SapMessage.CON_STATUS_OK) {
                        // This is successful connect response from RIL/modem.
                        changeState(SAP_STATE.CONNECTED);
                    } else if(sapMsg.getConnectionStatus() ==
                            SapMessage.CON_STATUS_OK_ONGOING_CALL) {
                        changeState(SAP_STATE.CONNECTING_CALL_ONGOING);
                    } else if(sapMsg.getConnectionStatus() != SapMessage.CON_STATUS_OK) {
                        /* Most likely the peer will try to connect again, hence we keep the
                         * connection to RIL open and stay in connecting state.
                         *
                         * Start timer to do shutdown if a new connect request is not received in
                         * time. */
                        startDisconnectTimer(SapMessage.DISC_FORCED, DISCONNECT_TIMEOUT_RFCOMM);
                    }
                    break;
                case SapMessage.ID_DISCONNECT_RESP:
                    if(mState == SAP_STATE.DISCONNECTING) {
                        /* Close the RIL-BT output Stream and signal to SapRilReceiver to close
                         * down the input stream. */
                        if(DEBUG) Log.d(TAG, "ID_DISCONNECT_RESP received in SAP_STATE." +
                                "DISCONNECTING.");

                        /* Send the disconnect resp, and wait for the client to close the Rfcomm,
                         * but start a timeout timer, just to be sure. Use alarm, to ensure we wake
                         * the host to close the connection to minimize power consumption. */
                        SapMessage disconnectResp = new SapMessage(SapMessage.ID_DISCONNECT_RESP);
                        changeState(SAP_STATE.DISCONNECTED);
                        sapMsg = disconnectResp;
                        startDisconnectTimer(SapMessage.DISC_RFCOMM, DISCONNECT_TIMEOUT_RFCOMM);
                        mDeinitSignal.countDown(); /* Signal deinit complete */
                    } else { /* DISCONNECTED */
                        mDeinitSignal.countDown(); /* Signal deinit complete */
                        if(mIsLocalInitDisconnect == true) {
                            if(DEBUG) Log.v(TAG_HANDLER, "This is a FORCED disconnect.");
                            /* We needed to force the disconnect, hence no hope for the client to
                             * close the RFCOMM connection, hence we do it here. */
                            shutdown();
                            sapMsg = null;
                        } else {
                            /* The client must disconnect the RFCOMM, but in case it does not, we
                             * need to do it.
                             * We start an alarm, and if it triggers, we must send the
                             * MSG_SERVERSESSION_CLOSE */
                            if(VERBOSE) Log.v(TAG_HANDLER, "This is a NORMAL disconnect.");
                            startDisconnectTimer(SapMessage.DISC_RFCOMM, DISCONNECT_TIMEOUT_RFCOMM);
                        }
                    }
                    break;
                case SapMessage.ID_STATUS_IND:
                    /* Some car-kits only "likes" status indication when connected, hence discard
                     * any arriving outside this state */
                    if(mState == SAP_STATE.DISCONNECTED ||
                            mState == SAP_STATE.CONNECTING ||
                            mState == SAP_STATE.DISCONNECTING) {
                        sapMsg = null;
                    }
                    break;
                default:
                // Nothing special, just send the message
            }
        }

        /* Update state variable based on the number of pending commands. We are only able to
         * handle one request at the time, except from disconnect, sim off and sim reset.
         * Hence if one of these are received while in busy state, we might have a crossing
         * response, hence we must stay in BUSY state if we have an ongoing RIL request. */
        if(mState == SAP_STATE.CONNECTED_BUSY) {
            if(SapMessage.getNumPendingRilMessages() == 0) {
                changeState(SAP_STATE.CONNECTED);
            }
        }

        // This is the default case - just send the message to the SAP client.
        if(sapMsg != null)
            sendReply(sapMsg);
    }

    private void handleRilInd(SapMessage sapMsg) {
        if(sapMsg == null)
            return;

        switch(sapMsg.getMsgType()) {
        case SapMessage.ID_DISCONNECT_IND:
        {
            if(mState != SAP_STATE.DISCONNECTED && mState != SAP_STATE.DISCONNECTING){
                /* we only send disconnect indication to the client if we are actually connected*/
                SapMessage reply = new SapMessage(SapMessage.ID_DISCONNECT_IND);
                reply.setDisconnectionType(sapMsg.getDisconnectionType()) ;
                sendClientMessage(reply);
            } else {
                /* TODO: This was introduced to handle disconnect indication from RIL */
                sendDisconnectInd(sapMsg.getDisconnectionType());
            }
            break;
        }

        default:
            if(DEBUG) Log.d(TAG_HANDLER,"Unhandled message - type: "
                    + SapMessage.getMsgTypeName(sapMsg.getMsgType()));
        }
    }

    /**
     * This is only to be called from the handlerThread, else use sendRilThreadMessage();
     * @param sapMsg
     */
    private void sendRilMessage(SapMessage sapMsg) {
        if(VERBOSE) Log.v(TAG_HANDLER, "sendRilMessage() - "
                + SapMessage.getMsgTypeName(sapMsg.getMsgType()));
        try {
            if(mRilBtOutStream != null) {
                sapMsg.writeReqToStream(mRilBtOutStream);
<<<<<<< HEAD
            } else {
                // else we are in a shutdown race, and don't need to send the message.
                // we need to inform the shutdown procedure that it shall not expect a reply.
                // This should only happen if the ril-socket cannot be opened or it is closed
                // from outside the BT code.
                mDeinitSignal.countDown();
            }
=======
            } /* Else SAP was enabled on a build that did not support SAP, which we will not
               * handle. */
>>>>>>> f0d25c3d
        } catch (IOException e) {
            Log.e(TAG_HANDLER, "Unable to send message to RIL", e);
            SapMessage errorReply = new SapMessage(SapMessage.ID_ERROR_RESP);
            sendClientMessage(errorReply);
        } catch (IllegalArgumentException e) {
            Log.e(TAG_HANDLER, "Unable encode message", e);
            SapMessage errorReply = new SapMessage(SapMessage.ID_ERROR_RESP);
            sendClientMessage(errorReply);
        }
    }

    /**
     * Only call this from the sapHandler thread.
     */
    private void sendReply(SapMessage msg) {
        if(VERBOSE) Log.v(TAG_HANDLER, "sendReply() RFCOMM - "
                + SapMessage.getMsgTypeName(msg.getMsgType()));
        if(mRfcommOut != null) { // Needed to handle brutal shutdown from car-kit and out of range
            try {
                msg.write(mRfcommOut);
                mRfcommOut.flush();
            } catch (IOException e) {
                Log.w(TAG_HANDLER, e);
                /* As we cannot write to the rfcomm channel we are disconnected.
                   Shutdown and prepare for a new connect. */
            }
        }
    }

    private static String getMessageName(int messageId) {
        switch (messageId) {
        case SAP_MSG_RFC_REPLY:
            return "SAP_MSG_REPLY";
        case SAP_MSG_RIL_CONNECT:
            return "SAP_MSG_RIL_CONNECT";
        case SAP_MSG_RIL_REQ:
            return "SAP_MSG_RIL_REQ";
        case SAP_MSG_RIL_IND:
            return "SAP_MSG_RIL_IND";
        default:
            return "Unknown message ID";
        }
    }

}<|MERGE_RESOLUTION|>--- conflicted
+++ resolved
@@ -49,14 +49,8 @@
 public class SapServer extends Thread implements Callback {
     private static final String TAG = "SapServer";
     private static final String TAG_HANDLER = "SapServerHandler";
-<<<<<<< HEAD
     public static final boolean DEBUG = Log.isLoggable(SapService.LOG_TAG, Log.DEBUG);
     public static final boolean VERBOSE = Log.isLoggable(SapService.LOG_TAG, Log.VERBOSE);
-    public static final boolean PTS_TEST = SapService.PTS_TEST;
-=======
-    public static final boolean DEBUG = SapService.DEBUG;
-    public static final boolean VERBOSE = SapService.VERBOSE;
->>>>>>> f0d25c3d
 
     private enum SAP_STATE    {
         DISCONNECTED, CONNECTING, CONNECTING_CALL_ONGOING, CONNECTED,
@@ -175,9 +169,7 @@
      * @param testMode Use SapMessage.TEST_MODE_XXX
      */
     public void setTestMode(int testMode) {
-        if(SapMessage.TEST) {
-            mTestMode = testMode;
-        }
+        mTestMode = testMode;
     }
 
     private void sendDisconnectInd(int discType) {
@@ -219,10 +211,7 @@
     {
         String title, text, button, ticker;
         Notification notification;
-<<<<<<< HEAD
         if(VERBOSE) Log.v(TAG, "setNotification type: " + type);
-=======
-        if(VERBOSE) Log.i(TAG, "setNotification type: " + type);
         /* For PTS TC_SERVER_DCN_BV_03_I we need to expose the option to send immediate disconnect
          * without first sending a graceful disconnect.
          * To enable this option set
@@ -230,7 +219,6 @@
         String pts_enabled = SystemProperties.get("bt.sap.pts");
         Boolean pts_test = Boolean.parseBoolean(pts_enabled);
 
->>>>>>> f0d25c3d
         /* put notification up for the user to be able to disconnect from the client*/
         Intent sapDisconnectIntent = new Intent(SapServer.SAP_DISCONNECT_ACTION);
         if(type == SapMessage.DISC_GRACEFULL){
@@ -854,7 +842,6 @@
         try {
             if(mRilBtOutStream != null) {
                 sapMsg.writeReqToStream(mRilBtOutStream);
-<<<<<<< HEAD
             } else {
                 // else we are in a shutdown race, and don't need to send the message.
                 // we need to inform the shutdown procedure that it shall not expect a reply.
@@ -862,10 +849,6 @@
                 // from outside the BT code.
                 mDeinitSignal.countDown();
             }
-=======
-            } /* Else SAP was enabled on a build that did not support SAP, which we will not
-               * handle. */
->>>>>>> f0d25c3d
         } catch (IOException e) {
             Log.e(TAG_HANDLER, "Unable to send message to RIL", e);
             SapMessage errorReply = new SapMessage(SapMessage.ID_ERROR_RESP);
