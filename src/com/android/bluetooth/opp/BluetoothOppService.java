--- conflicted
+++ resolved
@@ -840,13 +840,9 @@
         info.mVisibility = newVisibility;
 
         if (info.mConfirm == BluetoothShare.USER_CONFIRMATION_PENDING
-<<<<<<< HEAD
-                && newConfirm != BluetoothShare.USER_CONFIRMATION_PENDING) {
-=======
             && (newConfirm == BluetoothShare.USER_CONFIRMATION_CONFIRMED ||
                 newConfirm == BluetoothShare.USER_CONFIRMATION_AUTO_CONFIRMED ||
                 newConfirm == BluetoothShare.USER_CONFIRMATION_HANDOVER_CONFIRMED)) {
->>>>>>> a821192a
             confirmUpdated = true;
         }
         info.mConfirm = newConfirm;
