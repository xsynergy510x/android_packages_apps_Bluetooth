/*
 * Copyright (c) 2008-2009, Motorola, Inc.
 *
 * All rights reserved.
 *
 * Redistribution and use in source and binary forms, with or without
 * modification, are permitted provided that the following conditions are met:
 *
 * - Redistributions of source code must retain the above copyright notice,
 * this list of conditions and the following disclaimer.
 *
 * - Redistributions in binary form must reproduce the above copyright notice,
 * this list of conditions and the following disclaimer in the documentation
 * and/or other materials provided with the distribution.
 *
 * - Neither the name of the Motorola, Inc. nor the names of its contributors
 * may be used to endorse or promote products derived from this software
 * without specific prior written permission.
 *
 * THIS SOFTWARE IS PROVIDED BY THE COPYRIGHT HOLDERS AND CONTRIBUTORS "AS IS"
 * AND ANY EXPRESS OR IMPLIED WARRANTIES, INCLUDING, BUT NOT LIMITED TO, THE
 * IMPLIED WARRANTIES OF MERCHANTABILITY AND FITNESS FOR A PARTICULAR PURPOSE
 * ARE DISCLAIMED. IN NO EVENT SHALL THE COPYRIGHT HOLDER OR CONTRIBUTORS BE
 * LIABLE FOR ANY DIRECT, INDIRECT, INCIDENTAL, SPECIAL, EXEMPLARY, OR
 * CONSEQUENTIAL DAMAGES (INCLUDING, BUT NOT LIMITED TO, PROCUREMENT OF
 * SUBSTITUTE GOODS OR SERVICES; LOSS OF USE, DATA, OR PROFITS; OR BUSINESS
 * INTERRUPTION) HOWEVER CAUSED AND ON ANY THEORY OF LIABILITY, WHETHER IN
 * CONTRACT, STRICT LIABILITY, OR TORT (INCLUDING NEGLIGENCE OR OTHERWISE)
 * ARISING IN ANY WAY OUT OF THE USE OF THIS SOFTWARE, EVEN IF ADVISED OF THE
 * POSSIBILITY OF SUCH DAMAGE.
 */

package com.android.bluetooth.opp;

import java.io.BufferedOutputStream;
import java.io.File;
import java.io.FileNotFoundException;
import java.io.FileOutputStream;
import java.io.IOException;
import java.io.InputStream;
import java.util.Arrays;
import java.lang.Thread;

import android.content.ContentValues;
import android.content.Context;
import android.content.Intent;
import android.database.Cursor;
import android.net.Uri;
import android.os.Handler;
import android.os.Message;
import android.os.PowerManager;
import android.os.PowerManager.WakeLock;
<<<<<<< HEAD
import android.provider.Settings;
=======
>>>>>>> aefbc8ce
import android.os.Process;
import android.os.SystemProperties;
import android.provider.ContactsContract.Contacts;
import android.provider.ContactsContract.Profile;
import android.util.Log;
import android.webkit.MimeTypeMap;

import javax.obex.HeaderSet;
import javax.obex.ObexTransport;
import javax.obex.Operation;
import javax.obex.ResponseCodes;
import javax.obex.ServerRequestHandler;
import javax.obex.ServerSession;

import com.android.bluetooth.BluetoothObexTransport;

import cyanogenmod.providers.CMSettings;

/**
 * This class runs as an OBEX server
 */
public class BluetoothOppObexServerSession extends ServerRequestHandler implements
        BluetoothOppObexSession {

    private static final String TAG = "BtOppObexServer";
    private static final boolean D = Constants.DEBUG;
    private static final boolean V = Log.isLoggable(Constants.TAG, Log.VERBOSE);

    private ObexTransport mTransport;

    private Context mContext;

    private Handler mCallback = null;

    /* status when server is blocking for user/auto confirmation */
    private boolean mServerBlocking = true;

    /* the current transfer info */
    private BluetoothOppShareInfo mInfo;

    /* info id when we insert the record */
    private int mLocalShareInfoId;

    private int mAccepted = BluetoothShare.USER_CONFIRMATION_PENDING;

    private boolean mInterrupted = false;

    private ServerSession mSession;

    private long mTimestamp;

    private BluetoothOppReceiveFileInfo mFileInfo;

    private WakeLock mWakeLock;

    private WakeLock mPartialWakeLock;

    boolean mTimeoutMsgSent = false;

    boolean mTransferInProgress = false;

    private int position;

    public BluetoothOppObexServerSession(Context context, ObexTransport transport) {
        mContext = context;
        mTransport = transport;
        PowerManager pm = (PowerManager)mContext.getSystemService(Context.POWER_SERVICE);
        mWakeLock = pm.newWakeLock(PowerManager.FULL_WAKE_LOCK | PowerManager.ACQUIRE_CAUSES_WAKEUP
                | PowerManager.ON_AFTER_RELEASE, TAG);
        mPartialWakeLock = pm.newWakeLock(PowerManager.PARTIAL_WAKE_LOCK, TAG);
    }

    public void unblock() {
        mServerBlocking = false;
    }

    /**
     * Called when connection is accepted from remote, to retrieve the first
     * Header then wait for user confirmation
     */
    public void preStart() {
        try {
            if (D) Log.d(TAG, "Create ServerSession with transport " + mTransport.toString());
            mSession = new ServerSession(mTransport, this, null);
        } catch (IOException e) {
            Log.e(TAG, "Create server session error" + e);
        }
    }

    /**
     * Called from BluetoothOppTransfer to start the "Transfer"
     */
    public void start(Handler handler, int numShares) {
        if (D) Log.d(TAG, "Start!");
        mCallback = handler;

    }

    /**
     * Called from BluetoothOppTransfer to cancel the "Transfer" Otherwise,
     * server should end by itself.
     */
    public void stop() {
        /*
         * TODO now we implement in a tough way, just close the socket.
         * maybe need nice way
         */
        if (D) Log.d(TAG, "Stop!");
        mInterrupted = true;
        if (mSession != null) {
            try {
                mSession.close();
                mTransport.close();
            } catch (IOException e) {
                Log.e(TAG, "close mTransport error" + e);
            }
        }
        mCallback = null;
        mSession = null;
    }

    private class ContentResolverUpdateThread extends Thread {
<<<<<<< HEAD

        private static final int sSleepTime = 1000;
        private Uri contentUri;
        private Context mContext1;
        private volatile boolean interrupted = false;
=======
        private static final int sSleepTime = 1000;
        private Uri contentUri;
        private Context mContext1;

>>>>>>> aefbc8ce
        public ContentResolverUpdateThread(Context context, Uri cntUri) {
            super("BtOpp Server ContentResolverUpdateThread");
            mContext1 = context;
            contentUri = cntUri;
        }

        @Override
        public void run() {

            Process.setThreadPriority(Process.THREAD_PRIORITY_BACKGROUND);
            ContentValues updateValues;
<<<<<<< HEAD
            if (V) Log.v(TAG, "Is ContentResolverUpdateThread Interrupted :" + isInterrupted());
            /*  Check if the Operation is interrupted before entering into loop */
            while ( !isInterrupted() ) {
               updateValues = new ContentValues();
               updateValues.put(BluetoothShare.CURRENT_BYTES, position);
               mContext1.getContentResolver().update(contentUri, updateValues,
                   null, null);
               /* Check if the Operation is interrupted before entering sleep */
               if (isInterrupted()) {
                   if (V) Log.v(TAG, "ContentResolverUpdateThread was interrupted before sleep !,"+
                                     " exiting");
                   return ;
               }

               try {
                   Thread.sleep(sSleepTime);
               } catch (InterruptedException e1) {
                   if (V) Log.v(TAG, "Server ContentResolverUpdateThread was interrupted (1),"+
                                     " exiting");
                   return ;
               }
            }
        }
=======

            if (V) Log.v(TAG, "Is ContentResolverUpdateThread Interrupted :" + isInterrupted());
            /*  Check if the Operation is interrupted before entering into loop */
            while ( !isInterrupted() ) {

                updateValues = new ContentValues();
                updateValues.put(BluetoothShare.CURRENT_BYTES, position);
                mContext1.getContentResolver().update(contentUri, updateValues,
                        null, null);
                /* Check if the Operation is interrupted before entering sleep */
                if (isInterrupted()) {
                    if (V) Log.v(TAG, "ContentResolverUpdateThread was interrupted before sleep !,"+
                                     " exiting");
                    return ;
                }
                try {
                    Thread.sleep(sSleepTime);
                } catch (InterruptedException e1) {
                    if (V) Log.v(TAG, "Server ContentResolverUpdateThread was interrupted (1),"+
                                     " exiting");
                   return ;
              }
           }
       }
>>>>>>> aefbc8ce
    }
    /*
    * Called when a ABORT request is received.
    */
    @Override
    public int onAbort(HeaderSet request, HeaderSet reply) {
        if (D) Log.d(TAG, "onAbort()");
        if (mTransferInProgress) {
           return ResponseCodes.OBEX_HTTP_OK;
        } else {
            /* Transfer is completed already or the command is received
             * when no transfer in progress. Send -ve response.
             */
            return ResponseCodes.OBEX_HTTP_NOT_ACCEPTABLE;
        }
    }

    public void addShare(BluetoothOppShareInfo info) {
        if (D) Log.d(TAG, "addShare for id " + info.mId);
        mInfo = info;
        mFileInfo = processShareInfo();
    }

    @Override
    public int onPut(Operation op) {
        if (D) Log.d(TAG, "onPut " + op.toString());
        HeaderSet request;
        String name, mimeType;
        Long length;

        int obexResponse = ResponseCodes.OBEX_HTTP_OK;

        /**
         * For multiple objects, reject further objects after user deny the
         * first one
         */
        if (mAccepted == BluetoothShare.USER_CONFIRMATION_DENIED) {
            return ResponseCodes.OBEX_HTTP_FORBIDDEN;
        }

        String destination;
        if (mTransport instanceof BluetoothObexTransport) {
            destination = ((BluetoothObexTransport)mTransport).getRemoteAddress();
        } else {
            destination = "FF:FF:FF:00:00:00";
        }
        boolean isWhitelisted = BluetoothOppManager.getInstance(mContext).
                isWhitelisted(destination);
        boolean isAcceptAllFilesEnabled = CMSettings.System.getInt(mContext.getContentResolver(),
                CMSettings.System.BLUETOOTH_ACCEPT_ALL_FILES, 0) == 1;

        try {
            boolean pre_reject = false;

            request = op.getReceivedHeader();
            if (V) Constants.logHeader(request);
            name = (String)request.getHeader(HeaderSet.NAME);
            length = (Long)request.getHeader(HeaderSet.LENGTH);
            mimeType = (String)request.getHeader(HeaderSet.TYPE);

            if (length == 0) {
                if (D) Log.w(TAG, "length is 0, reject the transfer");
                pre_reject = true;
                obexResponse = ResponseCodes.OBEX_HTTP_LENGTH_REQUIRED;
            }

            if (name == null || name.equals("")) {
                if (D) Log.w(TAG, "name is null or empty, reject the transfer");
                pre_reject = true;
                obexResponse = ResponseCodes.OBEX_HTTP_BAD_REQUEST;
            }

            if (!isAcceptAllFilesEnabled) {
                if (!pre_reject) {
                    /* first we look for Mimetype in Android map */
                    String extension, type;
                    int dotIndex = name.lastIndexOf(".");
                    if (dotIndex < 0 && mimeType == null) {
                        if (D)
                            Log.w(TAG, "There is no file extension or mime type," +
                                    "reject the transfer. File name:" + name);
                        pre_reject = true;
                        obexResponse = ResponseCodes.OBEX_HTTP_BAD_REQUEST;
                    } else {
                        extension = name.substring(dotIndex + 1).toLowerCase();
                        MimeTypeMap map = MimeTypeMap.getSingleton();
                        type = map.getMimeTypeFromExtension(extension);
                        if (V)
                            Log.v(TAG, "Mimetype guessed from extension " + extension + " is "
                                    + type);
                        if (type != null) {
                            mimeType = type;

                        } else {
                            if (mimeType == null) {
                                if (D)
                                    Log.w(TAG, "Can't get mimetype, reject the transfer");
                                pre_reject = true;
                                obexResponse = ResponseCodes.OBEX_HTTP_UNSUPPORTED_TYPE;
                            }
                        }
                        if (mimeType != null) {
                            mimeType = mimeType.toLowerCase();
                        }
                    }
                }

                // Reject policy: anything outside the "white list" plus
                // unspecified MIME Types.
                // Also reject everything in the "black list".
                if (!pre_reject
                        && (mimeType == null
                                || (!isWhitelisted && !Constants.mimeTypeMatches(mimeType,
                                        Constants.ACCEPTABLE_SHARE_INBOUND_TYPES))
                                || Constants.mimeTypeMatches(mimeType,
                                Constants.UNACCEPTABLE_SHARE_INBOUND_TYPES))) {
                    if (D)
                        Log.w(TAG,
                                "mimeType is null or in unacceptable list, reject the transfer. mimeType is "
                                        + ((mimeType == null) ? "null" : mimeType));
                    pre_reject = true;
                    obexResponse = ResponseCodes.OBEX_HTTP_UNSUPPORTED_TYPE;
                }
            } else {
                if (D)
                    Log.i(TAG, "isAcceptAllFilesEnabled == true, skipped check of mime type");
                if (mimeType == null) {
                    mimeType = "*/*";
                    if (D)
                        Log.i(TAG, "mimeType is null. Fixed to */*");
                }
            }

            if (pre_reject && obexResponse != ResponseCodes.OBEX_HTTP_OK) {
                // some bad implemented client won't send disconnect
                return obexResponse;
            }

        } catch (IOException e) {
            Log.e(TAG, "get getReceivedHeaders error " + e);
            return ResponseCodes.OBEX_HTTP_BAD_REQUEST;
        }

        ContentValues values = new ContentValues();

        values.put(BluetoothShare.FILENAME_HINT, name);

        values.put(BluetoothShare.TOTAL_BYTES, length);

        values.put(BluetoothShare.MIMETYPE, mimeType);

        values.put(BluetoothShare.DESTINATION, destination);

        values.put(BluetoothShare.DIRECTION, BluetoothShare.DIRECTION_INBOUND);
        values.put(BluetoothShare.TIMESTAMP, mTimestamp);

        boolean needConfirm = true;
        /** It's not first put if !serverBlocking, so we auto accept it */
        if (!mServerBlocking && (mAccepted == BluetoothShare.USER_CONFIRMATION_CONFIRMED ||
                mAccepted == BluetoothShare.USER_CONFIRMATION_AUTO_CONFIRMED)) {
            values.put(BluetoothShare.USER_CONFIRMATION,
                    BluetoothShare.USER_CONFIRMATION_AUTO_CONFIRMED);
            needConfirm = false;
        }

        mServerBlocking = true;

        if (isWhitelisted) {
            values.put(BluetoothShare.USER_CONFIRMATION,
                    BluetoothShare.USER_CONFIRMATION_HANDOVER_CONFIRMED);
            needConfirm = false;

        }

        Uri contentUri = mContext.getContentResolver().insert(BluetoothShare.CONTENT_URI, values);
        mLocalShareInfoId = Integer.parseInt(contentUri.getPathSegments().get(1));

        if (needConfirm) {
            if (V) Log.d(TAG, "acquire full WakeLock");
            mWakeLock.acquire();

            Intent in = new Intent(BluetoothShare.INCOMING_FILE_CONFIRMATION_REQUEST_ACTION);
            in.setClassName(Constants.THIS_PACKAGE_NAME, BluetoothOppReceiver.class.getName());
            mContext.sendBroadcast(in);
        }

        if (V) Log.v(TAG, "insert contentUri: " + contentUri);
        if (V) Log.v(TAG, "mLocalShareInfoId = " + mLocalShareInfoId);

        synchronized (this) {
            if (mWakeLock.isHeld()) {
                if (V) Log.v(TAG, "acquire partial WakeLock");
                mPartialWakeLock.acquire();
                mWakeLock.release();
            }
            try {

                while (mServerBlocking) {
                    wait(1000);
                    if (mCallback != null && !mTimeoutMsgSent) {
                        mCallback.sendMessageDelayed(mCallback
                                .obtainMessage(BluetoothOppObexSession.MSG_CONNECT_TIMEOUT),
                                BluetoothOppObexSession.SESSION_TIMEOUT);
                        mTimeoutMsgSent = true;
                        if (V) Log.v(TAG, "MSG_CONNECT_TIMEOUT sent");
                    }
                }
            } catch (InterruptedException e) {
                if (V) Log.v(TAG, "Interrupted in onPut blocking");
            }
        }
        if (D) Log.d(TAG, "Server unblocked ");
        synchronized (this) {
            if (mCallback != null && mTimeoutMsgSent) {
                mCallback.removeMessages(BluetoothOppObexSession.MSG_CONNECT_TIMEOUT);
            }
        }

        /* we should have mInfo now */

        /*
         * TODO check if this mInfo match the one that we insert before server
         * blocking? just to make sure no error happens
         */
        if (mInfo.mId != mLocalShareInfoId) {
            Log.e(TAG, "Unexpected error!");
        }
        mAccepted = mInfo.mConfirm;

        if (V) Log.v(TAG, "after confirm: userAccepted=" + mAccepted);
        int status = BluetoothShare.STATUS_SUCCESS;

        if (mAccepted == BluetoothShare.USER_CONFIRMATION_CONFIRMED
                || mAccepted == BluetoothShare.USER_CONFIRMATION_AUTO_CONFIRMED
                || mAccepted == BluetoothShare.USER_CONFIRMATION_HANDOVER_CONFIRMED) {
            /* Confirm or auto-confirm */

            if (mFileInfo.mFileName == null) {
                status = mFileInfo.mStatus;
                /* TODO need to check if this line is correct */
                mInfo.mStatus = mFileInfo.mStatus;
                Constants.updateShareStatus(mContext, mInfo.mId, status);
                obexResponse = ResponseCodes.OBEX_HTTP_INTERNAL_ERROR;

            }

            if (mFileInfo.mFileName != null) {

                ContentValues updateValues = new ContentValues();
                contentUri = Uri.parse(BluetoothShare.CONTENT_URI + "/" + mInfo.mId);
                updateValues.put(BluetoothShare._DATA, mFileInfo.mFileName);
                updateValues.put(BluetoothShare.STATUS, BluetoothShare.STATUS_RUNNING);
                mContext.getContentResolver().update(contentUri, updateValues, null, null);

                status = receiveFile(mFileInfo, op);
                /*
                 * TODO map status to obex response code
                 */
                if (status != BluetoothShare.STATUS_SUCCESS) {
                    obexResponse = ResponseCodes.OBEX_HTTP_INTERNAL_ERROR;
                }
                Constants.updateShareStatus(mContext, mInfo.mId, status);
            }

            if (status == BluetoothShare.STATUS_SUCCESS) {
                Message msg = Message.obtain(mCallback, BluetoothOppObexSession.MSG_SHARE_COMPLETE);
                msg.obj = mInfo;
                msg.sendToTarget();
            } else {
                if (mCallback != null) {
                    Message msg = Message.obtain(mCallback,
                            BluetoothOppObexSession.MSG_SESSION_ERROR);
                    mInfo.mStatus = status;
                    msg.obj = mInfo;
                    msg.sendToTarget();
                }
            }
        } else if (mAccepted == BluetoothShare.USER_CONFIRMATION_DENIED
                || mAccepted == BluetoothShare.USER_CONFIRMATION_TIMEOUT) {
            /* user actively deny the inbound transfer */
            /*
             * Note There is a question: what's next if user deny the first obj?
             * Option 1 :continue prompt for next objects
             * Option 2 :reject next objects and finish the session
             * Now we take option 2:
             */

            Log.i(TAG, "Rejected incoming request");
            if (mFileInfo.mFileName != null) {
                try {
                    mFileInfo.mOutputStream.close();
                } catch (IOException e) {
                    Log.e(TAG, "error close file stream");
                }
                new File(mFileInfo.mFileName).delete();
            }
            // set status as local cancel
            status = BluetoothShare.STATUS_CANCELED;
            Constants.updateShareStatus(mContext, mInfo.mId, status);
            obexResponse = ResponseCodes.OBEX_HTTP_FORBIDDEN;

            Message msg = Message.obtain(mCallback);
            msg.what = BluetoothOppObexSession.MSG_SHARE_INTERRUPTED;
            mInfo.mStatus = status;
            msg.obj = mInfo;
            msg.sendToTarget();
        }
        return obexResponse;
    }

    private int receiveFile(BluetoothOppReceiveFileInfo fileInfo, Operation op) {
        /*
         * implement receive file
         */
        long beginTime = 0;
        int status = -1;
        BufferedOutputStream bos = null;
        ContentResolverUpdateThread uiUpdateThread = null;
<<<<<<< HEAD

=======
>>>>>>> aefbc8ce

        InputStream is = null;
        boolean error = false;
        try {
            is = op.openInputStream();
        } catch (IOException e1) {
            Log.e(TAG, "Error when openInputStream");
            status = BluetoothShare.STATUS_OBEX_DATA_ERROR;
            error = true;
        }

        Uri contentUri = Uri.parse(BluetoothShare.CONTENT_URI + "/" + mInfo.mId);

        if (!error) {
            ContentValues updateValues = new ContentValues();
            updateValues.put(BluetoothShare._DATA, fileInfo.mFileName);
            mContext.getContentResolver().update(contentUri, updateValues, null, null);
        }

        position = 0;
        if (!error) {
            bos = new BufferedOutputStream(fileInfo.mOutputStream, 0x10000);
        }

        if (!error) {
            int outputBufferSize = op.getMaxPacketSize();
            byte[] b = new byte[outputBufferSize];
            int readLength = 0;
            long timestamp = 0;
            try {
                beginTime = System.currentTimeMillis();
                while ((!mInterrupted) && (position != fileInfo.mLength)) {

                    if (V) timestamp = System.currentTimeMillis();

                    readLength = is.read(b);
                    if (readLength == -1) {
                        if (D) Log.d(TAG, "Receive file reached stream end at position" + position);
                        break;
                    }

                    bos.write(b, 0, readLength);
                    position += readLength;

                    if (V) {
                        Log.v(TAG, "Receive file position = " + position + " readLength "
                                + readLength + " bytes took "
                                + (System.currentTimeMillis() - timestamp) + " ms");
                    }

                    if (uiUpdateThread == null) {
                        uiUpdateThread = new ContentResolverUpdateThread (mContext, contentUri);
                        if (V) Log.v(TAG, "Worker for Updation : Created");
                        uiUpdateThread.start();
                    }
                }

                if (uiUpdateThread != null) {
                    try {
                        if (V) Log.v(TAG, "Worker for Updation : Destroying");
                        uiUpdateThread.interrupt ();
                        uiUpdateThread.join ();
                        uiUpdateThread = null;

                    ContentValues updateValues = new ContentValues();
                    updateValues.put(BluetoothShare.CURRENT_BYTES, position);
                        mContext.getContentResolver().update(contentUri, updateValues,
                                        null, null);
                    } catch (InterruptedException ie) {
                            if (V) Log.v(TAG, "Interrupted waiting for uiUpdateThread to join");
                    }
                }
            } catch (IOException e1) {
                Log.e(TAG, "Error when receiving file: " + e1);
                /* OBEX Abort packet received from remote device */
                if ("Abort Received".equals(e1.getMessage())) {
                    status = BluetoothShare.STATUS_CANCELED;
                } else {
                    status = BluetoothShare.STATUS_OBEX_DATA_ERROR;
                }
                if (mFileInfo.mFileName != null) {
                    new File(mFileInfo.mFileName).delete();
                }
                error = true;
            } finally {
                if (uiUpdateThread != null) {
                    if (V) Log.v(TAG, "Worker for Updation : Finally Destroying");
                    uiUpdateThread.interrupt ();
                    uiUpdateThread = null;
                }
            }
        }

        if (mInterrupted) {
            if (D) Log.d(TAG, "receiving file interrupted by user.");
            status = BluetoothShare.STATUS_CANCELED;
        } else {
            if (position == fileInfo.mLength) {
                long endTime = System.currentTimeMillis();
                if (D) Log.d(TAG, "Receiving file completed for " + fileInfo.mFileName
                             + " length " + fileInfo.mLength + " Bytes. Approx. throughput is "
                             + BluetoothShare.throughputInKbps(fileInfo.mLength, (endTime - beginTime))
                             + " Kbps");
                status = BluetoothShare.STATUS_SUCCESS;
            } else {
                if (D) Log.d(TAG, "Reading file failed at " + position + " of " + fileInfo.mLength);
                if (status == -1) {
                    status = BluetoothShare.STATUS_UNKNOWN_ERROR;
                }
            }
        }

        if (bos != null) {
            try {
                bos.close();
            } catch (IOException e) {
                Log.e(TAG, "Error when closing stream after send");
            }
        }
        return status;
    }

    private BluetoothOppReceiveFileInfo processShareInfo() {
        if (D) Log.d(TAG, "processShareInfo() " + mInfo.mId);
        BluetoothOppReceiveFileInfo fileInfo = BluetoothOppReceiveFileInfo.generateFileInfo(
                mContext, mInfo.mId);
        if (V) {
            Log.v(TAG, "Generate BluetoothOppReceiveFileInfo:");
            Log.v(TAG, "filename  :" + fileInfo.mFileName);
            Log.v(TAG, "length    :" + fileInfo.mLength);
            Log.v(TAG, "status    :" + fileInfo.mStatus);
        }
        return fileInfo;
    }

    @Override
    public int onConnect(HeaderSet request, HeaderSet reply) {

        if (D) Log.d(TAG, "onConnect");
        if (V) Constants.logHeader(request);
        Long objectCount = null;
        try {
            byte[] uuid = (byte[])request.getHeader(HeaderSet.TARGET);
            if (V) Log.v(TAG, "onConnect(): uuid =" + Arrays.toString(uuid));
            if(uuid != null) {
                 return ResponseCodes.OBEX_HTTP_NOT_ACCEPTABLE;
            }

            objectCount = (Long) request.getHeader(HeaderSet.COUNT);
        } catch (IOException e) {
            Log.e(TAG, e.toString());
            return ResponseCodes.OBEX_HTTP_INTERNAL_ERROR;
        }
        String destination;
        if (mTransport instanceof BluetoothObexTransport) {
            destination = ((BluetoothObexTransport)mTransport).getRemoteAddress();
        } else {
            destination = "FF:FF:FF:00:00:00";
        }
        boolean isHandover = BluetoothOppManager.getInstance(mContext).
                isWhitelisted(destination);
        if (isHandover) {
            // Notify the handover requester file transfer has started
            Intent intent = new Intent(Constants.ACTION_HANDOVER_STARTED);
            if (objectCount != null) {
                intent.putExtra(Constants.EXTRA_BT_OPP_OBJECT_COUNT, objectCount.intValue());
            } else {
                intent.putExtra(Constants.EXTRA_BT_OPP_OBJECT_COUNT,
                        Constants.COUNT_HEADER_UNAVAILABLE);
            }
            intent.putExtra(Constants.EXTRA_BT_OPP_ADDRESS, destination);
            mContext.sendBroadcast(intent, Constants.HANDOVER_STATUS_PERMISSION);
        }
        mTimestamp = System.currentTimeMillis();
        return ResponseCodes.OBEX_HTTP_OK;
    }

    @Override
    public void onDisconnect(HeaderSet req, HeaderSet resp) {
        if (D) Log.d(TAG, "onDisconnect");
        resp.responseCode = ResponseCodes.OBEX_HTTP_OK;
    }

    private synchronized void releaseWakeLocks() {
        if (mWakeLock.isHeld()) {
            mWakeLock.release();
        }
        if (mPartialWakeLock.isHeld()) {
            mPartialWakeLock.release();
        }
    }

    @Override
    public void onClose() {
        if (V) Log.v(TAG, "release WakeLock");
        releaseWakeLocks();

        /* onClose could happen even before start() where mCallback is set */
        if (mCallback != null) {
            Message msg = Message.obtain(mCallback);
            msg.what = BluetoothOppObexSession.MSG_SESSION_COMPLETE;
            msg.obj = mInfo;
            msg.sendToTarget();
        }
    }
}<|MERGE_RESOLUTION|>--- conflicted
+++ resolved
@@ -50,10 +50,7 @@
 import android.os.Message;
 import android.os.PowerManager;
 import android.os.PowerManager.WakeLock;
-<<<<<<< HEAD
 import android.provider.Settings;
-=======
->>>>>>> aefbc8ce
 import android.os.Process;
 import android.os.SystemProperties;
 import android.provider.ContactsContract.Contacts;
@@ -176,18 +173,12 @@
     }
 
     private class ContentResolverUpdateThread extends Thread {
-<<<<<<< HEAD
 
         private static final int sSleepTime = 1000;
         private Uri contentUri;
         private Context mContext1;
         private volatile boolean interrupted = false;
-=======
-        private static final int sSleepTime = 1000;
-        private Uri contentUri;
-        private Context mContext1;
-
->>>>>>> aefbc8ce
+
         public ContentResolverUpdateThread(Context context, Uri cntUri) {
             super("BtOpp Server ContentResolverUpdateThread");
             mContext1 = context;
@@ -199,7 +190,6 @@
 
             Process.setThreadPriority(Process.THREAD_PRIORITY_BACKGROUND);
             ContentValues updateValues;
-<<<<<<< HEAD
             if (V) Log.v(TAG, "Is ContentResolverUpdateThread Interrupted :" + isInterrupted());
             /*  Check if the Operation is interrupted before entering into loop */
             while ( !isInterrupted() ) {
@@ -223,32 +213,6 @@
                }
             }
         }
-=======
-
-            if (V) Log.v(TAG, "Is ContentResolverUpdateThread Interrupted :" + isInterrupted());
-            /*  Check if the Operation is interrupted before entering into loop */
-            while ( !isInterrupted() ) {
-
-                updateValues = new ContentValues();
-                updateValues.put(BluetoothShare.CURRENT_BYTES, position);
-                mContext1.getContentResolver().update(contentUri, updateValues,
-                        null, null);
-                /* Check if the Operation is interrupted before entering sleep */
-                if (isInterrupted()) {
-                    if (V) Log.v(TAG, "ContentResolverUpdateThread was interrupted before sleep !,"+
-                                     " exiting");
-                    return ;
-                }
-                try {
-                    Thread.sleep(sSleepTime);
-                } catch (InterruptedException e1) {
-                    if (V) Log.v(TAG, "Server ContentResolverUpdateThread was interrupted (1),"+
-                                     " exiting");
-                   return ;
-              }
-           }
-       }
->>>>>>> aefbc8ce
     }
     /*
     * Called when a ABORT request is received.
@@ -567,10 +531,7 @@
         int status = -1;
         BufferedOutputStream bos = null;
         ContentResolverUpdateThread uiUpdateThread = null;
-<<<<<<< HEAD
-
-=======
->>>>>>> aefbc8ce
+
 
         InputStream is = null;
         boolean error = false;
