/*
* Copyright (C) 2013 Samsung System LSI
* Copyright (C) 2013, The Linux Foundation. All rights reserved.
* Licensed under the Apache License, Version 2.0 (the "License");
* you may not use this file except in compliance with the License.
* You may obtain a copy of the License at
*
*      http://www.apache.org/licenses/LICENSE-2.0
*
* Unless required by applicable law or agreed to in writing, software
* distributed under the License is distributed on an "AS IS" BASIS,
* WITHOUT WARRANTIES OR CONDITIONS OF ANY KIND, either express or implied.
* See the License for the specific language governing permissions and
* limitations under the License.
*/

package com.android.bluetooth.map;

import java.io.IOException;
import java.util.ArrayList;
import java.util.List;
import java.util.Set;
import java.util.HashMap;

import android.app.AlarmManager;
import javax.btobex.ServerSession;
import android.app.Notification;
import android.app.NotificationManager;
import android.app.PendingIntent;
import android.app.Service;
import android.bluetooth.BluetoothAdapter;
import android.bluetooth.BluetoothDevice;
import android.bluetooth.BluetoothProfile;
import android.bluetooth.BluetoothServerSocket;
import android.bluetooth.IBluetoothMap;
import android.bluetooth.BluetoothUuid;
import android.bluetooth.BluetoothMap;
import android.bluetooth.BluetoothSocket;
import android.content.Context;
import android.content.Intent;
import android.os.Handler;
import android.os.Message;
import android.os.PowerManager;
import android.os.ParcelUuid;
import android.text.TextUtils;
import android.util.Log;
import android.provider.Settings;
import android.content.IntentFilter;
import android.content.BroadcastReceiver;
import android.net.Uri;
import android.content.ContentResolver;
import android.database.ContentObserver;
import com.android.bluetooth.map.BluetoothMapUtils.*;
import com.android.bluetooth.map.BluetoothMapUtils.TYPE;
import android.database.sqlite.SQLiteException;


import com.android.bluetooth.R;
import com.android.bluetooth.Utils;
import com.android.bluetooth.btservice.AdapterService;
import com.android.bluetooth.btservice.ProfileService;


public class BluetoothMapService extends ProfileService {
    private static final String TAG = "BluetoothMapService";
    public static final String LOG_TAG = "BluetoothMap";

    /**
     * To enable MAP DEBUG/VERBOSE logging - run below cmd in adb shell, and
     * restart com.android.bluetooth process. only enable DEBUG log:
     * "setprop log.tag.BluetoothMapService DEBUG"; enable both VERBOSE and
     * DEBUG log: "setprop log.tag.BluetoothMapService VERBOSE"
     */

    public static final boolean DEBUG = true;

<<<<<<< HEAD
    public static boolean VERBOSE;

    /**
     * Intent indicating incoming obex authentication request which is from
     * PCE(Carkit)
     */
    public static final String AUTH_CHALL_ACTION = "com.android.bluetooth.map.authchall";
=======
    public static final boolean VERBOSE = false;
>>>>>>> 2ab3133a

    /**
     * Intent indicating timeout for user confirmation, which is sent to
     * BluetoothMapActivity
     */
    public static final String USER_CONFIRM_TIMEOUT_ACTION =
            "com.android.bluetooth.map.userconfirmtimeout";
    private static final int USER_CONFIRM_TIMEOUT_VALUE = 30000;

    /**
     * Intent Extra name indicating session key which is sent from
     * BluetoothMapActivity
     */
    public static final String EXTRA_SESSION_KEY = "com.android.bluetooth.map.sessionkey";

    public static final String THIS_PACKAGE_NAME = "com.android.bluetooth";

    public static final int MSG_SERVERSESSION_CLOSE = 5000;

    public static final int MSG_SESSION_ESTABLISHED = 5001;

    public static final int MSG_SESSION_DISCONNECTED = 5002;

    public static final int MSG_OBEX_AUTH_CHALL = 5003;

    public static final int MSG_ACQUIRE_WAKE_LOCK = 5004;

    public static final int MSG_RELEASE_WAKE_LOCK = 5005;

    private static final String BLUETOOTH_PERM = android.Manifest.permission.BLUETOOTH;

    private static final String BLUETOOTH_ADMIN_PERM = android.Manifest.permission.BLUETOOTH_ADMIN;

    private static final int START_LISTENER = 1;

    private static final int USER_TIMEOUT = 2;

    private static final int DISCONNECT_MAP = 3;

    private static final int MSG_INTERNAL_REGISTER_EMAIL = 4;

    private static final int RELEASE_WAKE_LOCK_DELAY = 10000;

    private PowerManager.WakeLock mWakeLock = null;

    private BluetoothAdapter mAdapter;

    private BluetoothMapAuthenticator mAuth = null;

    private ServerSession mServerSession = null;

    private BluetoothMnsObexClient mBluetoothMnsObexClient = null;

    private BluetoothSocket mConnSocket = null;

    private static BluetoothDevice mRemoteDevice = null;

    private static String sRemoteDeviceName = null;

    private volatile boolean mInterrupted;

    private boolean mIsWaitingAuthorization = false;
    private boolean mRemoveTimeoutMsg = false;
    private int mPermission = BluetoothDevice.ACCESS_UNKNOWN;
    private boolean mAccountChanged = false;
    private int mState;

    private boolean isWaitingAuthorization = false;
    private boolean removeTimeoutMsg = false;

    // package and class name to which we send intent to check message access access permission
    private static final String ACCESS_AUTHORITY_PACKAGE = "com.android.settings";
    private static final String ACCESS_AUTHORITY_CLASS =
        "com.android.settings.bluetooth.BluetoothPermissionRequest";

    private static final ParcelUuid[] MAP_UUIDS = {
        BluetoothUuid.MAP,
        BluetoothUuid.MNS,
    };

    public static final int MESSAGE_TYPE_EMAIL = 1 << 0;
    public static final int MESSAGE_TYPE_SMS_GSM = 1 << 1;
    public static final int MESSAGE_TYPE_SMS_CDMA = 1 << 2;
    public static final int MESSAGE_TYPE_MMS = 1 << 3;
    public static final int MESSAGE_TYPE_SMS = MESSAGE_TYPE_SMS_GSM | MESSAGE_TYPE_SMS_CDMA;
    public static final int MESSAGE_TYPE_SMS_MMS = MESSAGE_TYPE_SMS | MESSAGE_TYPE_MMS;

    private boolean mIsEmailEnabled = true;
    public static final int MAX_INSTANCES = 2;
    BluetoothMapObexConnectionManager mConnectionManager = null;
    public static final int MAS_INS_INFO[] = {MESSAGE_TYPE_SMS_MMS, MESSAGE_TYPE_EMAIL};
    private ContentObserver mEmailAccountObserver;
    public static final String AUTHORITY = "com.android.email.provider";
    public static final Uri EMAIL_URI = Uri.parse("content://" + AUTHORITY);
    public static final Uri EMAIL_ACCOUNT_URI = Uri.withAppendedPath(EMAIL_URI, "account");
    public static boolean isMapEmailRequestON = false;

    public BluetoothMapService() {
        mState = BluetoothMap.STATE_DISCONNECTED;
        mConnectionManager = new BluetoothMapObexConnectionManager();
        if (VERBOSE)
           Log.v(TAG, "BluetoothMapService: mIsEmailEnabled: " + mIsEmailEnabled);
        mEmailAccountObserver = new ContentObserver(null) {
            @Override
            public void onChange(boolean selfChange) {
                long isEmailConfigured = -1;
                Context context = mConnectionManager.getEmailContext();
                //Handle only email configuration changes
                if (context != null )
                    isEmailConfigured = BluetoothMapUtils.getEmailAccountId(context) ;
                boolean isMapEmailStarted = mConnectionManager.isMapEmailON();

                if (VERBOSE) {
                     Log.v(TAG,"onChange mEmailAccountObserver Configured Account: "+ isEmailConfigured
                     + "IsMapEmailRequstInprogress " + isMapEmailRequestON + "isMAP AlreadyStarted "+ isMapEmailStarted);
                }
                if( mSessionStatusHandler.hasMessages(MSG_INTERNAL_REGISTER_EMAIL)) {
                        // Remove any pending requests in queue
                        mSessionStatusHandler.removeMessages(MSG_INTERNAL_REGISTER_EMAIL);
                }
                // Donot send request if Inprogress or already ON
                if( isEmailConfigured != -1 && !isMapEmailRequestON && !isMapEmailStarted) {
                    if ( mAdapter != null) {
                        int state = mAdapter.getState();
                        if (state == BluetoothAdapter.STATE_ON ) {
                            mSessionStatusHandler.sendEmptyMessage(MSG_INTERNAL_REGISTER_EMAIL);
                        } else if (VERBOSE) {
                                Log.v(TAG, "BT is not ON, no start");
                        }
                    }
                } else if(isEmailConfigured == -1) {
                    mConnectionManager.closeMapEmail();
                }
            }
        };
    }
    private final void closeService() {
       if (VERBOSE) Log.v(TAG, "closeService");
       mConnectionManager.closeAll();
    }

    private final Handler mSessionStatusHandler = new Handler() {
        @Override
        public void handleMessage(Message msg) {
            if (DEBUG) Log.v(TAG, "Handler(): got msg=" + msg.what);

            switch (msg.what) {
                case START_LISTENER:
                    if (mAdapter.isEnabled()) {
                        mConnectionManager.startAll();
                    }
                    break;

                case MSG_INTERNAL_REGISTER_EMAIL:
                    Log.d(TAG,"received MSG_INTERNAL_REGISTER_EMAIL");
                    if ((mAdapter != null) && mAdapter.isEnabled()) {
                        mConnectionManager.startMapEmail();
                    }
                    break;

                case USER_TIMEOUT:
                    Intent intent = new Intent(BluetoothDevice.ACTION_CONNECTION_ACCESS_CANCEL);
                    intent.putExtra(BluetoothDevice.EXTRA_DEVICE, mRemoteDevice);
                    intent.putExtra(BluetoothDevice.EXTRA_ACCESS_REQUEST_TYPE,
                                    BluetoothDevice.REQUEST_TYPE_MESSAGE_ACCESS);
                    intent.addFlags(Intent.FLAG_RECEIVER_FOREGROUND);
                    sendBroadcast(intent, BLUETOOTH_PERM);
                    isWaitingAuthorization = false;
                    removeTimeoutMsg = false;
                    mConnectionManager.stopObexServerSessionWaiting();
                    break;
                case MSG_SERVERSESSION_CLOSE:
                    final int masId = msg.arg1;
                    mConnectionManager.stopObexServerSession(masId);
                    break;
                case MSG_SESSION_ESTABLISHED:
                    break;
                case MSG_SESSION_DISCONNECTED:
                    // handled elsewhere
                    break;
                case DISCONNECT_MAP:
                    disconnectMap((BluetoothDevice)msg.obj);
                    break;
                case MSG_ACQUIRE_WAKE_LOCK:
                    if (mWakeLock == null) {
                        PowerManager pm = (PowerManager)getSystemService(
                                          Context.POWER_SERVICE);
                        mWakeLock = pm.newWakeLock(PowerManager.PARTIAL_WAKE_LOCK,
                                    "StartingObexMapTransaction");
                        mWakeLock.setReferenceCounted(false);
                        mWakeLock.acquire();
                        Log.w(TAG, "Acquire Wake Lock");
                    }
                    mSessionStatusHandler.removeMessages(MSG_RELEASE_WAKE_LOCK);
                    mSessionStatusHandler.sendMessageDelayed(mSessionStatusHandler
                      .obtainMessage(MSG_RELEASE_WAKE_LOCK), RELEASE_WAKE_LOCK_DELAY);
                    break;
                case MSG_RELEASE_WAKE_LOCK:
                    if (mWakeLock != null) {
                        mWakeLock.release();
                        mWakeLock = null;
                        Log.w(TAG, "Release Wake Lock");
                    }
                    break;
                default:
                    break;
            }
        }
    };


   public int getState() {
        return mState;
    }

    public static BluetoothDevice getRemoteDevice() {
        return mRemoteDevice;
    }
    private void setState(int state) {
        setState(state, BluetoothMap.RESULT_SUCCESS);
    }

    private synchronized void setState(int state, int result) {
        if (state != mState) {
            if (DEBUG) Log.d(TAG, "Map state " + mState + " -> " + state + ", result = "
                    + result);
            int prevState = mState;
            mState = state;
            Intent intent = new Intent(BluetoothMap.ACTION_CONNECTION_STATE_CHANGED);
            intent.putExtra(BluetoothProfile.EXTRA_PREVIOUS_STATE, prevState);
            intent.putExtra(BluetoothProfile.EXTRA_STATE, mState);
            intent.putExtra(BluetoothDevice.EXTRA_DEVICE, mRemoteDevice);
            sendBroadcast(intent, BLUETOOTH_PERM);
            AdapterService s = AdapterService.getAdapterService();
            if (s != null) {
                s.onProfileConnectionStateChanged(mRemoteDevice, BluetoothProfile.MAP,
                        mState, prevState);
            }
        }
    }

    public static String getRemoteDeviceName() {
        return sRemoteDeviceName;
    }

    public boolean disconnect(BluetoothDevice device) {
        mSessionStatusHandler.sendMessage(mSessionStatusHandler.obtainMessage(DISCONNECT_MAP, 0, 0, device));
        return true;
    }

    public boolean disconnectMap(BluetoothDevice device) {
        boolean result = false;
        if (DEBUG) Log.d(TAG, "disconnectMap");
        if (getRemoteDevice().equals(device)) {
            switch (mState) {
                case BluetoothMap.STATE_CONNECTED:
                    //do no call close service else map service will close
                    //closeService();
                    mConnectionManager.stopObexServerSessionAll();
                    setState(BluetoothMap.STATE_DISCONNECTED, BluetoothMap.RESULT_CANCELED);
                    result = true;
                    break;
                default:
                    break;
                }
        }
        return result;
    }

    public List<BluetoothDevice> getConnectedDevices() {
        List<BluetoothDevice> devices = new ArrayList<BluetoothDevice>();
        synchronized(this) {
            if (mState == BluetoothMap.STATE_CONNECTED && mRemoteDevice != null) {
                devices.add(mRemoteDevice);
            }
        }
        return devices;
    }

    public List<BluetoothDevice> getDevicesMatchingConnectionStates(int[] states) {
        List<BluetoothDevice> deviceList = new ArrayList<BluetoothDevice>();
        Set<BluetoothDevice> bondedDevices = mAdapter.getBondedDevices();
        int connectionState;
        synchronized (this) {
            if (bondedDevices != null) {
            for (BluetoothDevice device : bondedDevices) {
                ParcelUuid[] featureUuids = device.getUuids();
                if (!BluetoothUuid.containsAnyUuid(featureUuids, MAP_UUIDS)) {
                    continue;
                }
                connectionState = getConnectionState(device);
                for(int i = 0; i < states.length; i++) {
                    if (connectionState == states[i]) {
                        deviceList.add(device);
                    }
                }
            }
        }
        }
        return deviceList;
    }

    public int getConnectionState(BluetoothDevice device) {
        synchronized(this) {
            if (getState() == BluetoothMap.STATE_CONNECTED && getRemoteDevice().equals(device)) {
                return BluetoothProfile.STATE_CONNECTED;
            } else {
                return BluetoothProfile.STATE_DISCONNECTED;
            }
        }
    }

    public boolean setPriority(BluetoothDevice device, int priority) {
        Settings.Global.putInt(getContentResolver(),
            Settings.Global.getBluetoothMapPriorityKey(device.getAddress()),
            priority);
        if (DEBUG) Log.d(TAG, "Saved priority " + device + " = " + priority);
        return true;
    }

    public int getPriority(BluetoothDevice device) {
        int priority = Settings.Global.getInt(getContentResolver(),
            Settings.Global.getBluetoothMapPriorityKey(device.getAddress()),
            BluetoothProfile.PRIORITY_UNDEFINED);
        return priority;
    }

    @Override
    protected IProfileServiceBinder initBinder() {
    Log.d(TAG, "Inside initBinder");
        return new BluetoothMapBinder(this);
    }

    @Override
    protected boolean start() {
        if (DEBUG) Log.d(TAG, "start()");
        VERBOSE = Log.isLoggable(LOG_TAG, Log.VERBOSE) ? true : false;
        if (VERBOSE) Log.v(TAG, "verbose logging is enabled");
        IntentFilter filter = new IntentFilter();
        filter.addAction(BluetoothDevice.ACTION_CONNECTION_ACCESS_REPLY);
        filter.addAction(BluetoothAdapter.ACTION_STATE_CHANGED);
        filter.addAction(BluetoothDevice.ACTION_ACL_DISCONNECTED);
        try {
            registerReceiver(mMapReceiver, filter);
        } catch (Exception e) {
            Log.w(TAG,"Unable to register map receiver",e);
        }
        mConnectionManager.init();
        mAdapter = BluetoothAdapter.getDefaultAdapter();
        // start RFCOMM listener
        if(mAdapter ==null) {
          Log.w(TAG,"Local BT device is not enabled");
        } else {
        mSessionStatusHandler.sendMessage(mSessionStatusHandler
                .obtainMessage(START_LISTENER));
        }
        // Register EmailAccountObserver for dynamic SDP update
        try {
            if (DEBUG) Log.d(TAG,"Registering observer");
            getContentResolver().registerContentObserver(
               EMAIL_ACCOUNT_URI, false, mEmailAccountObserver);
        } catch (SQLiteException e) {
            Log.e(TAG, "SQLite exception: " + e);
        }
        return true;
    }

    @Override
    protected boolean stop() {
        if (DEBUG) Log.d(TAG, "stop()");
        try {
            unregisterReceiver(mMapReceiver);
        } catch (Exception e) {
            Log.w(TAG,"Unable to unregister map receiver",e);
        }

        setState(BluetoothMap.STATE_DISCONNECTED, BluetoothMap.RESULT_CANCELED);
        closeService();
        try {
            if (DEBUG) Log.d(TAG,"Unregistering Email account observer");
            getContentResolver().unregisterContentObserver(mEmailAccountObserver);
        } catch (SQLiteException e) {
            Log.e(TAG, "SQLite exception: " + e);
        }
        return true;
    }

    public boolean cleanup()  {
        if (DEBUG) Log.d(TAG, "cleanup()");
        setState(BluetoothMap.STATE_DISCONNECTED, BluetoothMap.RESULT_CANCELED);
        closeService();
        return true;
    }

    class BluetoothMapObexConnectionManager {
        private ArrayList<BluetoothMapObexConnection> mConnections =
                new ArrayList<BluetoothMapObexConnection>();
                private HashMap<Integer, String> MapClientList = new HashMap<Integer, String>();

        public BluetoothMapObexConnectionManager() {
            int numberOfSupportedInstances = MAX_INSTANCES;
            if(VERBOSE)
                Log.v(TAG, "BluetoothMapObexConnectionManager: mIsEmailEnabled: " + mIsEmailEnabled);
            if(!mIsEmailEnabled) {
                numberOfSupportedInstances = 1; /*Email instance not supported*/
            }
            for (int i = 0; i < numberOfSupportedInstances; i ++) {
                mConnections.add(new BluetoothMapObexConnection(
                        MAS_INS_INFO[i], i ));
            MapClientList.put(i, null);
            }
        }

        public void initiateObexServerSession(BluetoothDevice device) {
            try {Log.d(TAG, "inside initiateObexServerSession");
                for (BluetoothMapObexConnection connection : mConnections) {
                    if (connection.mConnSocket != null && connection.mWaitingForConfirmation) {
                        connection.mWaitingForConfirmation = false;
                        Log.d(TAG, "calling startobexServerSession for masid  "+connection.mMasId);
                        connection.startObexServerSession(device);
                    }
                }
            } catch (IOException ex) {
                Log.e(TAG, "Caught the error: " + ex.toString());
            }
        }

        public void setWaitingForConfirmation(int masId) {
            Log.d(TAG, "Inside setWaitingForConfirmation");
            if (masId < mConnections.size()) {
                final BluetoothMapObexConnection connect = mConnections.get(masId);
                connect.mWaitingForConfirmation = true;
            } else {
                Log.e(TAG, "Attempt to set waiting for user confirmation for MAS id: " + masId);
                Log.e(TAG, "out of index");
            }
        }

        public void stopObexServerSession(int masId) {
            int serverSessionConnected = 0;
            for (BluetoothMapObexConnection connection : mConnections) {
                if (connection.mConnSocket != null) {
                    serverSessionConnected++;
                }
            }
            // stop mnsclient session if only one session was connected.
            if(serverSessionConnected == 1) {
               if (mBluetoothMnsObexClient != null) {
                   mBluetoothMnsObexClient.shutdown();
                   mBluetoothMnsObexClient = null;
               }
            }

         if (masId < mConnections.size()) {
                final BluetoothMapObexConnection connect = mConnections.get(masId);
                if (connect.mConnSocket != null) {
                    connect.stopObexServerSession();
                } else {
                    Log.w(TAG, "Attempt to stop OBEX Server session for MAS id: " + masId);
                    Log.w(TAG, "when there is no connected socket");
                }
            } else {
                Log.e(TAG, "Attempt to stop OBEX Server session for MAS id: " + masId);
                Log.e(TAG, "out of index");
            }

        }

        public void stopObexServerSessionWaiting() {

            int serverSessionConnected = 0;
            for (BluetoothMapObexConnection connection : mConnections) {
                 if (connection.mConnSocket != null) {
                     serverSessionConnected++;
                 }
            }
            // stop mnsclient session if only one session was connected.
            if(serverSessionConnected == 1) {
               if (mBluetoothMnsObexClient != null) {
                    mBluetoothMnsObexClient.shutdown();
                    mBluetoothMnsObexClient = null;
               }
            }

        for (BluetoothMapObexConnection connection : mConnections) {
               if (connection.mConnSocket != null && connection.mWaitingForConfirmation) {
                  connection.mWaitingForConfirmation = false;
                  connection.stopObexServerSession();
                }
            }
       }

       public void stopObexServerSessionAll() {
           if (mBluetoothMnsObexClient != null) {
                   mBluetoothMnsObexClient.shutdown();
                   mBluetoothMnsObexClient = null;
           }
           for (BluetoothMapObexConnection connection : mConnections) {
               if (connection.mConnSocket != null) {
                   connection.stopObexServerSession();
               }
           }
        }

        public void closeAll() {
           if (mBluetoothMnsObexClient != null) {
               mBluetoothMnsObexClient.shutdown();
               mBluetoothMnsObexClient = null;
           }

           for (BluetoothMapObexConnection connection : mConnections) {
                connection.mInterrupted = true;
                connection.closeConnection();
           }
        }

        public void startAll() {
            for (BluetoothMapObexConnection connection : mConnections) {
                connection.startRfcommSocketListener();
            }
        }
        public boolean isMapEmailON () {
                final BluetoothMapObexConnection connect = mConnections.get(1);
                if(connect != null && connect.mMasId == 1 && connect.mServerSocket != null
                    && connect.mAcceptThread != null )
                    return true;
                return false;
        }
        public Context getEmailContext () {
            final BluetoothMapObexConnection connect = mConnections.get(1);
            return connect.context;
        }
        public void startMapEmail() {
            final BluetoothMapObexConnection connect = mConnections.get(1);
            if (connect != null) {
                // SET Email Inprogress ON
                isMapEmailRequestON = true;
                // Start Listener and add email support in SDP
                connect.startRfcommSocketListener();
            }
            // SET Email Inprogress OFF
            isMapEmailRequestON = false;
        }

        public void closeMapEmail() {
            final BluetoothMapObexConnection connect = mConnections.get(1);
            if (connect != null) {
                // Handle common flag for MAP instances
                boolean isWaitingAuth = isWaitingAuthorization;
                // Stop Listener and remove email support in SDP
                connect.closeConnection();
                isWaitingAuthorization = isWaitingAuth;
            }
        }

        public void init() {
            for (BluetoothMapObexConnection connection: mConnections) {
                connection.mInterrupted = false;
            }
        }

        public void addToMapClientList(String remoteAddr, int masId) {
                        Log.d(TAG,"Adding to mapClient List masid "+masId+" bdaddr "+remoteAddr);
                        MapClientList.put(masId, remoteAddr);
        }

        public void removeFromMapClientList(int masId) {
                        Log.d(TAG,"Removing from the list, masid "+masId);
                        MapClientList.put(masId, null);
        }

        public boolean isAllowedConnection(BluetoothDevice remoteDevice, int masId) {
            String remoteAddress = remoteDevice.getAddress();
            if (remoteAddress == null) {
                if (VERBOSE) Log.v(TAG, "Connection request from unknown device");
                return false;
            }
            if(MapClientList.get(masId)==null) {
               if(MapClientList.get((masId^1)) == null) {
                  if (VERBOSE) Log.v(TAG, "Allow Connection request from " +remoteAddress
                                     + "when no other device is connected");
                   return true;
               } else {
                   if(MapClientList.get((masId^1)).equalsIgnoreCase(remoteAddress)) {
                         Log.d(TAG, "Allow Connection request from " +remoteAddress);
                         Log.d(TAG, "when mas" +(masId^1) +"is connected to " +MapClientList.get((masId^1)));
                                return true;
                   } else {
                         Log.d(TAG, "Dont Allow Connection request from " +remoteAddress
                               + "when mas" +(masId^1) +"is connected to" +MapClientList.get((masId^1)));
                         return false;
                   }
               }
            }
            Log.d(TAG,"connection not allowed from " + remoteAddress);
            return false;
        }
    }

    private class BluetoothMapObexConnection {
        private volatile boolean mInterrupted;
        private BluetoothMapObexServer mMapServer = null;
        private BluetoothServerSocket mServerSocket = null;
        private SocketAcceptThread mAcceptThread = null;
        private BluetoothSocket mConnSocket = null;
        private ServerSession mServerSession = null;
        private int mSupportedMessageTypes;
        private int mMasId;
        private Context context;
        boolean mWaitingForConfirmation = false;

        public BluetoothMapObexConnection(int supportedMessageTypes, int masId) {
            Log.d(TAG, "inside BluetoothMapObexConnection");
            Log.d(TAG, "supportedMessageTypes "+supportedMessageTypes);
            Log.d(TAG, "masId "+masId);
            mSupportedMessageTypes = supportedMessageTypes;
            mMasId = masId;
        }

        private void startRfcommSocketListener() {
            if (VERBOSE){
                Log.v(TAG, "Map Service startRfcommSocketListener");
                Log.v(TAG, "mMasId is "+mMasId);
            }

            context = getApplicationContext();
            // Promote Email Instance only if primary email account configured
            if(mMasId == 1) {
               if (BluetoothMapUtils.getEmailAccountId(context) == -1) {
                   if (VERBOSE) Log.v(TAG, "account is not configured");
                   return;
               }
            }

            if (mServerSocket == null) {
                if (!initSocket()) {
                    closeConnection();
                    return;
                }
            }
            if (mAcceptThread == null) {
                mAcceptThread = new SocketAcceptThread(mMasId);
                mAcceptThread.setName("BluetoothMapAcceptThread " + mMasId);
                mAcceptThread.start();
            }
        }

        private final boolean initSocket() {
            if (VERBOSE) {
                Log.v(TAG, "Map Service initSocket");
                Log.v(TAG, "mMasId is "+mMasId);
            }

            boolean initSocketOK = false;
            final int CREATE_RETRY_TIME = 10;
            mInterrupted = false;

            // It's possible that create will fail in some cases. retry for 10 times
            for (int i = 0; i < CREATE_RETRY_TIME && !mInterrupted; i++) {
                try {
                    if(mSupportedMessageTypes == MESSAGE_TYPE_EMAIL)
                       mServerSocket  = mAdapter.listenUsingRfcommWithServiceRecord("Email Message Access",BluetoothUuid.MAS.getUuid());
                    else
                       mServerSocket  = mAdapter.listenUsingRfcommWithServiceRecord("SMS/MMS Message Access", BluetoothUuid.MAS.getUuid());
                    initSocketOK = true;
                } catch (IOException e) {
                    Log.e(TAG, "Error create RfcommServerSocket " + e.toString());
                    initSocketOK = false;
                }

                if (!initSocketOK) {
                    // Need to break out of this loop if BT is being turned off.
                    if (mAdapter == null) {
                        break;
                    }
                    int state = mAdapter.getState();
                    if ((state != BluetoothAdapter.STATE_TURNING_ON) && (state != BluetoothAdapter.STATE_ON)) {
                         Log.w(TAG, "initRfcommSocket failed as BT is (being) turned off");
                         break;
                     }

                    synchronized (this) {
                        try {
                            if (VERBOSE) Log.v(TAG, "wait 3 seconds");
                            Thread.sleep(300);
                        } catch (InterruptedException e) {
                            Log.e(TAG, "socketAcceptThread thread was interrupted (3)");
                            mInterrupted = true;
                        }
                    }
                } else {
                    break;
                }
            }

            if (initSocketOK) {
                if (VERBOSE)
                    Log.v(TAG, "Succeed to create listening socket for mMasId "
                            + mMasId);
            } else {
                Log.e(TAG, "Error to create listening socket after "
                        + CREATE_RETRY_TIME + " try");
            }
            return initSocketOK;
        }

        private final synchronized void closeServerSocket() {
            // exit SocketAcceptThread early
            if (VERBOSE) {
                Log.v(TAG, "Close Server Socket : " );
            }
            if (mServerSocket != null) {
                try {
                   // this will cause mServerSocket.accept() return early with IOException
                   mServerSocket.close();
                   mServerSocket = null;
                } catch (IOException ex) {
                   Log.e(TAG, "Close Server Socket error: " + ex);
                }
            }
        }
        private final synchronized void closeConnectionSocket() {
            if (mConnSocket != null) {
                try {
                    mConnSocket.close();
                    mConnSocket = null;
                } catch (IOException e) {
                    Log.e(TAG, "Close Connection Socket error: " + e.toString());
                }
            }
        }

        private final void closeConnection() {
            if (DEBUG) Log.d(TAG, "MAP Service closeService in");
            // exit initSocket early
            mInterrupted = true;
            closeServerSocket();
            if (mAcceptThread != null) {
                try {
                    mAcceptThread.shutdown();
                    mAcceptThread.join();
                    mAcceptThread = null;
                } catch (InterruptedException ex) {
                     Log.w(TAG, "mAcceptThread close error" + ex);
                }
            }
            if (mServerSession != null) {
                    mServerSession.close();
                    mServerSession = null;
            }
           closeConnectionSocket();
            if (mSessionStatusHandler != null) {
                mSessionStatusHandler.removeCallbacksAndMessages(null);
            }
            isWaitingAuthorization = false;
            if (VERBOSE) Log.v(TAG, "MAP Service closeService out");
        }

        private final void startObexServerSession(BluetoothDevice device) throws IOException {
            if (DEBUG) {
                  Log.d(TAG, "Map Service startObexServerSession");
                  Log.d(TAG, "mMasId is "+mMasId);
            }
            if(VERBOSE) Log.d(TAG, "after getting application context");
            if(mBluetoothMnsObexClient == null)
                mBluetoothMnsObexClient = new BluetoothMnsObexClient(context, mRemoteDevice);
            mBluetoothMnsObexClient.initObserver(mSessionStatusHandler, mMasId);
            mMapServer = new BluetoothMapObexServer(mSessionStatusHandler, context,
            mBluetoothMnsObexClient, mMasId);
            synchronized (this) {
               // We need to get authentication now that obex server is up
               mAuth = new BluetoothMapAuthenticator(mSessionStatusHandler);
               mAuth.setChallenged(false);
               mAuth.setCancelled(false);
            }
            // setup RFCOMM transport
            BluetoothMapRfcommTransport transport = new BluetoothMapRfcommTransport(mConnSocket);
            mServerSession = new ServerSession(transport, mMapServer, mAuth);
            setState(BluetoothMap.STATE_CONNECTED);
            if (DEBUG) {
                Log.d(TAG, "startObexServerSession() success!");
                Log.d(TAG, "mMasId is "+mMasId);
            }
        }

        private void stopObexServerSession() {
            if (DEBUG) {
                Log.d(TAG, "Map Service stopObexServerSession ");
                Log.d(TAG, "mMasId is "+mMasId);
            }

            if (mAcceptThread != null) {
                try {
                    mAcceptThread.shutdown();
                    mAcceptThread.join();
                } catch (InterruptedException ex) {
                    Log.w(TAG, "mAcceptThread  close error" + ex);
                } finally {
                    mAcceptThread = null;
                }
            }

            if (mServerSession != null) {
                mServerSession.close();
                mServerSession = null;
            }

            if(mBluetoothMnsObexClient != null)
               mBluetoothMnsObexClient.deinitObserver(mMasId);
            mConnectionManager.removeFromMapClientList(mMasId);
            closeConnectionSocket();

            // Last obex transaction is finished, we start to listen for incoming
            // connection again
            if (mAdapter.isEnabled()) {
                startRfcommSocketListener();
            }
            setState(BluetoothMap.STATE_DISCONNECTED);
        }

        /**
         * A thread that runs in the background waiting for remote rfcomm
         * connect.Once a remote socket connected, this thread shall be
         * shutdown.When the remote disconnect,this thread shall run again waiting
         * for next request.
         */
        private class SocketAcceptThread extends Thread {
            private boolean stopped = false;
            private int mMasId;

            public SocketAcceptThread(int masId) {
             Log.d(TAG, "inside SocketAcceptThread");
                mMasId = masId;
            }
           @Override
           public void run() {
               BluetoothServerSocket serverSocket;
               if (mServerSocket == null) {
                  if (!initSocket()) {
                    return;
                  }
               }

               mConnectionManager.removeFromMapClientList(mMasId);
               while (!stopped) {
                   try {
                       if (DEBUG) Log.d(TAG, "Accepting socket connection...");
                       serverSocket = mServerSocket;
                        if(serverSocket == null) {
                           Log.w(TAG, "mServerSocket is null");
                           break;
                       }
                       mConnSocket = serverSocket.accept();
                       if (DEBUG) Log.d(TAG, "Accepted socket connection...");
                       synchronized (BluetoothMapService.this) {
                           if (mConnSocket == null) {
                               Log.w(TAG, "mConnSocket is null");
                               break;
                           }
                           mRemoteDevice = mConnSocket.getRemoteDevice();
                       }
                       if (mRemoteDevice == null) {
                          Log.i(TAG, "getRemoteDevice() = null");
                          break;
                       }

                       sRemoteDeviceName = mRemoteDevice.getName();
                      // In case getRemoteName failed and return null
                      if (TextUtils.isEmpty(sRemoteDeviceName)) {
                          sRemoteDeviceName = getString(R.string.defaultname);
                      }
                      if (!mConnectionManager.isAllowedConnection(mRemoteDevice,mMasId)) {
                          mConnSocket.close();
                          mConnSocket = null;
                          continue;
                      }

                      mConnectionManager.addToMapClientList(mRemoteDevice.getAddress(), mMasId);

                      mConnectionManager.setWaitingForConfirmation(mMasId);
                      isWaitingAuthorization = true;
                      Intent intent = new
                          Intent(BluetoothDevice.ACTION_CONNECTION_ACCESS_REQUEST);
                      intent.setClassName(ACCESS_AUTHORITY_PACKAGE, ACCESS_AUTHORITY_CLASS);
                      intent.putExtra(BluetoothDevice.EXTRA_ACCESS_REQUEST_TYPE,
                                      BluetoothDevice.REQUEST_TYPE_MESSAGE_ACCESS);
                      intent.putExtra(BluetoothDevice.EXTRA_DEVICE, mRemoteDevice);
                      intent.addFlags(Intent.FLAG_RECEIVER_FOREGROUND);
                      sendBroadcast(intent, BLUETOOTH_ADMIN_PERM);

                      if (DEBUG) Log.d(TAG, "waiting for authorization for connection from: "
                              + sRemoteDeviceName);

                      //Queue USER_TIMEOUT to disconnect MAP OBEX session. If user doesn't
                      //accept or reject authorization request.
                      removeTimeoutMsg = true;
                      mSessionStatusHandler.sendMessageDelayed(mSessionStatusHandler
                          .obtainMessage(USER_TIMEOUT), USER_CONFIRM_TIMEOUT_VALUE);
                      stopped = true; // job done ,close this thread;
                    } catch (IOException ex) {
                       stopped=true;
                       if (DEBUG) Log.v(TAG, "Accept exception: " + ex.toString());
                   }
               }
            }

            void shutdown() {
               stopped = true;
               interrupt();
            }
        }
    };

    private MapBroadcastReceiver mMapReceiver = new MapBroadcastReceiver();

    private class MapBroadcastReceiver extends BroadcastReceiver {
        @Override
        public void onReceive(Context context, Intent intent) {
            if (DEBUG) Log.d(TAG, "onReceive");
            String action = intent.getAction();
            if (DEBUG) Log.d(TAG, "onReceive, action "+action);
            if (action.equals(BluetoothAdapter.ACTION_STATE_CHANGED)) {
                int state = intent.getIntExtra(BluetoothAdapter.EXTRA_STATE,
                                               BluetoothAdapter.ERROR);
                if (state == BluetoothAdapter.STATE_TURNING_OFF) {
                    if (DEBUG) Log.d(TAG, "STATE_TURNING_OFF removeTimeoutMsg:" + removeTimeoutMsg);
                    // Send any pending timeout now, as this service will be destroyed.
                    if (removeTimeoutMsg) {
                        mSessionStatusHandler.removeMessages(USER_TIMEOUT);

                        Intent timeoutIntent =
                                new Intent(BluetoothDevice.ACTION_CONNECTION_ACCESS_CANCEL);
                        timeoutIntent.putExtra(BluetoothDevice.EXTRA_DEVICE, mRemoteDevice);
                        timeoutIntent.putExtra(BluetoothDevice.EXTRA_ACCESS_REQUEST_TYPE,
                                               BluetoothDevice.REQUEST_TYPE_MESSAGE_ACCESS);
                        intent.addFlags(Intent.FLAG_RECEIVER_FOREGROUND);
                        sendBroadcast(timeoutIntent, BLUETOOTH_PERM);
                        isWaitingAuthorization = false;
                        removeTimeoutMsg = false;
                    }

                    // Release all resources
                    closeService();
                } else if (state == BluetoothAdapter.STATE_ON) {
                    if (DEBUG) Log.d(TAG, "STATE_ON");
                    // start RFCOMM listener
                    mSessionStatusHandler.sendMessage(mSessionStatusHandler
                                  .obtainMessage(START_LISTENER));
                }
            } else if (action.equals(BluetoothDevice.ACTION_CONNECTION_ACCESS_REPLY)) {
                int requestType = intent.getIntExtra(BluetoothDevice.EXTRA_ACCESS_REQUEST_TYPE,
                                               BluetoothDevice.REQUEST_TYPE_MESSAGE_ACCESS);
                if (DEBUG) Log.d(TAG, "Received ACTION_CONNECTION_ACCESS_REPLY:" +
                           requestType + "isWaitingAuthorization:" + isWaitingAuthorization);
                if ((!isWaitingAuthorization) ||
                    (requestType != BluetoothDevice.REQUEST_TYPE_MESSAGE_ACCESS)) {
                    // this reply is not for us
                    return;
                }

                isWaitingAuthorization = false;
                if (removeTimeoutMsg) {
                    mSessionStatusHandler.removeMessages(USER_TIMEOUT);
                    removeTimeoutMsg = false;
                }

                if (intent.getIntExtra(BluetoothDevice.EXTRA_CONNECTION_ACCESS_RESULT,
                                       BluetoothDevice.CONNECTION_ACCESS_NO) ==
                    BluetoothDevice.CONNECTION_ACCESS_YES) {
                    //bluetooth connection accepted by user
                    if (intent.getBooleanExtra(BluetoothDevice.EXTRA_ALWAYS_ALLOWED, false)) {
                        boolean result = mRemoteDevice.setMessageAccessPermission(
                                BluetoothDevice.ACCESS_ALLOWED);
                        if( DEBUG) Log.d(TAG, "setMessageAccessPermission(ACCESS_ALLOWED) result="
                           + result);
                    }

                    if(mIsEmailEnabled) {
                      //  todo updateEmailAccount();
                    }
                    if (DEBUG) Log.d(TAG, "calling initiateObexServerSession");
                    mConnectionManager.initiateObexServerSession(mRemoteDevice);

                } else {
                    if (intent.getBooleanExtra(BluetoothDevice.EXTRA_ALWAYS_ALLOWED, false)) {
                        boolean result = mRemoteDevice.setMessageAccessPermission(
                               BluetoothDevice.ACCESS_REJECTED);
                        if(DEBUG) Log.d(TAG, "setMessageAccessPermission(ACCESS_REJECTED) result="
                            +result);
                    }
                   Log.d(TAG, "calling stopObexServerSessionWaiting");
                   mConnectionManager.stopObexServerSessionWaiting();
                }
            } else if (action.equals(BluetoothDevice.ACTION_ACL_DISCONNECTED) &&
                    isWaitingAuthorization) {
                BluetoothDevice device = intent.getParcelableExtra(BluetoothDevice.EXTRA_DEVICE);

                if (mRemoteDevice == null || device == null) {
                    Log.e(TAG, "Unexpected error!");
                    return;
                }

                if (DEBUG) Log.d(TAG,"ACL disconnected for "+ device);

                if (mRemoteDevice.equals(device) && removeTimeoutMsg) {
                    // Send any pending timeout now, as ACL got disconnected.
                    mSessionStatusHandler.removeMessages(USER_TIMEOUT);

                    Intent timeoutIntent =
                            new Intent(BluetoothDevice.ACTION_CONNECTION_ACCESS_CANCEL);
                    timeoutIntent.putExtra(BluetoothDevice.EXTRA_DEVICE, mRemoteDevice);
                    timeoutIntent.putExtra(BluetoothDevice.EXTRA_ACCESS_REQUEST_TYPE,
                                           BluetoothDevice.REQUEST_TYPE_MESSAGE_ACCESS);
                    intent.addFlags(Intent.FLAG_RECEIVER_FOREGROUND);
                    sendBroadcast(timeoutIntent, BLUETOOTH_PERM);
                    isWaitingAuthorization = false;
                    removeTimeoutMsg = false;
                    mConnectionManager.stopObexServerSessionWaiting();
                }
            }
        }
    };

    //Binder object: Must be static class or memory leak may occur
    /**
     * This class implements the IBluetoothMap interface - or actually it validates the
     * preconditions for calling the actual functionality in the MapService, and calls it.
     */
    private static class BluetoothMapBinder extends IBluetoothMap.Stub
        implements IProfileServiceBinder {
        private BluetoothMapService mService;

        private BluetoothMapService getService() {
            if (!Utils.checkCaller()) {
                Log.w(TAG,"MAP call not allowed for non-active user");
                return null;
            }

            if (mService != null && mService.isAvailable()) {
                mService.enforceCallingOrSelfPermission(BLUETOOTH_PERM, "Need BLUETOOTH permission");
                return mService;
            }
            return null;
        }

        BluetoothMapBinder(BluetoothMapService service) {
            if (VERBOSE) Log.v(TAG, "BluetoothMapBinder()");
            mService = service;
        }

        public boolean cleanup()  {
            mService = null;
            return true;
        }

        public int getState() {
            if (VERBOSE) Log.v(TAG, "getState()");
            BluetoothMapService service = getService();
            if (service == null) return BluetoothMap.STATE_DISCONNECTED;
            return service.getState();
        }

        public BluetoothDevice getClient() {
            if (VERBOSE) Log.v(TAG, "getClient()");
            BluetoothMapService service = getService();
            if (service == null) return null;
            Log.v(TAG, "getClient() - returning " + service.getRemoteDevice());
            return service.getRemoteDevice();
        }

        public boolean isConnected(BluetoothDevice device) {
            if (VERBOSE) Log.v(TAG, "isConnected()");
            BluetoothMapService service = getService();
            if (service == null) return false;
            return service.getState() == BluetoothMap.STATE_CONNECTED && service.getRemoteDevice().equals(device);
        }

        public boolean connect(BluetoothDevice device) {
            if (VERBOSE) Log.v(TAG, "connect()");
            BluetoothMapService service = getService();
            if (service == null) return false;
            return false;
        }

        public boolean disconnect(BluetoothDevice device) {
            if (VERBOSE) Log.v(TAG, "disconnect()");
            BluetoothMapService service = getService();
            if (service == null) return false;
            return service.disconnect(device);
        }

        public List<BluetoothDevice> getConnectedDevices() {
            if (VERBOSE) Log.v(TAG, "getConnectedDevices()");
            BluetoothMapService service = getService();
            if (service == null) return new ArrayList<BluetoothDevice>(0);
            return service.getConnectedDevices();
        }

        public List<BluetoothDevice> getDevicesMatchingConnectionStates(int[] states) {
            if (VERBOSE) Log.v(TAG, "getDevicesMatchingConnectionStates()");
            BluetoothMapService service = getService();
            if (service == null) return new ArrayList<BluetoothDevice>(0);
            return service.getDevicesMatchingConnectionStates(states);
        }

        public int getConnectionState(BluetoothDevice device) {
            if (VERBOSE) Log.v(TAG, "getConnectionState()");
            BluetoothMapService service = getService();
            if (service == null) return BluetoothProfile.STATE_DISCONNECTED;
            return service.getConnectionState(device);
        }

        public boolean setPriority(BluetoothDevice device, int priority) {
            BluetoothMapService service = getService();
            if (service == null) return false;
            return service.setPriority(device, priority);
        }

        public int getPriority(BluetoothDevice device) {
            BluetoothMapService service = getService();
            if (service == null) return BluetoothProfile.PRIORITY_UNDEFINED;
            return service.getPriority(device);
        }
<<<<<<< HEAD
    };
=======
    }

    @Override
    public void dump(StringBuilder sb) {
        super.dump(sb);
        println(sb, "mRemoteDevice: " + mRemoteDevice);
        println(sb, "sRemoteDeviceName: " + sRemoteDeviceName);
        println(sb, "mState: " + mState);
        println(sb, "mAppObserver: " + mAppObserver);
        println(sb, "mIsWaitingAuthorization: " + mIsWaitingAuthorization);
        println(sb, "mRemoveTimeoutMsg: " + mRemoveTimeoutMsg);
        println(sb, "mPermission: " + mPermission);
        println(sb, "mAccountChanged: " + mAccountChanged);
        println(sb, "mBluetoothMnsObexClient: " + mBluetoothMnsObexClient);
        println(sb, "mMasInstanceMap:");
        for (BluetoothMapEmailSettingsItem key : mMasInstanceMap.keySet()) {
            println(sb, "  " + key + " : " + mMasInstanceMap.get(key));
        }
        println(sb, "mEnabledAccounts:");
        for (BluetoothMapEmailSettingsItem account : mEnabledAccounts) {
            println(sb, "  " + account);
        }
    }
>>>>>>> 2ab3133a
}<|MERGE_RESOLUTION|>--- conflicted
+++ resolved
@@ -74,7 +74,6 @@
 
     public static final boolean DEBUG = true;
 
-<<<<<<< HEAD
     public static boolean VERBOSE;
 
     /**
@@ -82,9 +81,6 @@
      * PCE(Carkit)
      */
     public static final String AUTH_CHALL_ACTION = "com.android.bluetooth.map.authchall";
-=======
-    public static final boolean VERBOSE = false;
->>>>>>> 2ab3133a
 
     /**
      * Intent indicating timeout for user confirmation, which is sent to
@@ -1208,10 +1204,7 @@
             if (service == null) return BluetoothProfile.PRIORITY_UNDEFINED;
             return service.getPriority(device);
         }
-<<<<<<< HEAD
     };
-=======
-    }
 
     @Override
     public void dump(StringBuilder sb) {
@@ -1234,5 +1227,4 @@
             println(sb, "  " + account);
         }
     }
->>>>>>> 2ab3133a
 }