--- conflicted
+++ resolved
@@ -14,10 +14,7 @@
 */
 package com.android.bluetooth.map;
 
-<<<<<<< HEAD
-=======
 import android.annotation.TargetApi;
->>>>>>> 165d7fac
 import android.content.ContentResolver;
 import android.content.Context;
 import android.database.Cursor;
@@ -1656,59 +1653,7 @@
         return where;
     }
 
-<<<<<<< HEAD
-=======
-    private String setWhereFilterPhones(String str) {
-        String where = "";
-        str = str.replace("*", "%");
-
-        Cursor c = mResolver.query(ContactsContract.Contacts.CONTENT_URI, null,
-            ContactsContract.Contacts.DISPLAY_NAME + " like ?",
-            new String[]{str},
-            ContactsContract.Contacts.DISPLAY_NAME + " ASC");
-        try {
-            while (c != null && c.moveToNext()) {
-                String contactId = c.getString(c.getColumnIndex(ContactsContract.Contacts._ID));
-
-                Cursor p = mResolver.query(ContactsContract.CommonDataKinds.Phone.CONTENT_URI, null,
-                    ContactsContract.CommonDataKinds.Phone.CONTACT_ID + " = ?",
-                    new String[]{contactId},
-                    null);
-                try {
-                    while (p != null && p.moveToNext()) {
-                        String number = p.getString(
-                            p.getColumnIndex(ContactsContract.CommonDataKinds.Phone.NUMBER));
-
-                        where += " address = " + "'" + number + "'";
-                        if (!p.isLast()) {
-                            where += " OR ";
-                        }
-                    }
-                    if (!c.isLast()) {
-                        where += " OR ";
-                    }
-                } finally {
-                    if (p != null) p.close();
-                }
-
-                if (!c.isLast()) where += " OR ";
-            }
-        } finally {
-            if (c != null) c.close();
-        }
-
-
-        if (str != null && str.length() > 0) {
-            if (where.length() > 0) {
-                where += " OR ";
-            }
-            where += " address like " + "'" + str + "'";
-        }
-
-        return where;
-    }
-
->>>>>>> 165d7fac
+
     private String setWhereFilterOriginatorEmail(BluetoothMapAppParams ap) {
         String where = "";
         String orig = ap.getFilterOriginator();
@@ -3297,31 +3242,6 @@
                 contactName = p.getString(p.getColumnIndex(Contacts.DISPLAY_NAME));
             }
 
-<<<<<<< HEAD
-            // Bail out if we are unable to find a contact, based on the phone number
-            if(contactId == null) {
-                phoneNumbers = new String[1];
-                phoneNumbers[0] = phone;
-            } else {
-                // use only actual phone number
-                phoneNumbers = new String[1];
-                phoneNumbers[0] = phone;
-
-                // Fetch contact e-mail addresses
-                close (p);
-                // TODO: Fetch enterprise email
-                p = mResolver.query(ContactsContract.CommonDataKinds.Email.CONTENT_URI, null,
-                        ContactsContract.CommonDataKinds.Phone.CONTACT_ID + " = ?",
-                        new String[]{contactId},
-                        null);
-                if (p != null) {
-                    int i = 0;
-                    emailAddresses = new String[p.getCount()];
-                    while (p != null && p.moveToNext()) {
-                        String emailAddress = p.getString(
-                            p.getColumnIndex(ContactsContract.CommonDataKinds.Email.ADDRESS));
-                        emailAddresses[i++] = emailAddress;
-=======
         } finally {
             if (p != null) p.close();
         }
@@ -3365,7 +3285,6 @@
                                     p.getColumnIndex(ContactsContract.CommonDataKinds.Email.ADDRESS));
                             emailAddresses[i++] = emailAddress;
                         }
->>>>>>> 165d7fac
                     }
                 }
             } finally {
