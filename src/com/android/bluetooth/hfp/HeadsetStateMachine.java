/*
 * Copyright (c) 2013, 2015  The Linux Foundation. All rights reserved.
 * Not a Contribution.
 *
 * Copyright (C) 2012 The Android Open Source Project
 *
 * Licensed under the Apache License, Version 2.0 (the "License");
 * you may not use this file except in compliance with the License.
 * You may obtain a copy of the License at
 *
 *      http://www.apache.org/licenses/LICENSE-2.0
 *
 * Unless required by applicable law or agreed to in writing, software
 * distributed under the License is distributed on an "AS IS" BASIS,
 * WITHOUT WARRANTIES OR CONDITIONS OF ANY KIND, either express or implied.
 * See the License for the specific language governing permissions and
 * limitations under the License.
 */

/**
 * Bluetooth Handset StateMachine
 *                      (Disconnected)
 *                           |    ^
 *                   CONNECT |    | DISCONNECTED
 *                           V    |
 *                         (Pending)
 *                           |    ^
 *                 CONNECTED |    | CONNECT
 *                           V    |
 *                        (Connected)
 *                           |    ^
 *             CONNECT_AUDIO |    | DISCONNECT_AUDIO
 *                           V    |
 *                         (AudioOn)
 */
package com.android.bluetooth.hfp;

import android.bluetooth.BluetoothA2dp;
import android.bluetooth.BluetoothAdapter;
import android.bluetooth.BluetoothAssignedNumbers;
import android.bluetooth.BluetoothDevice;
import android.bluetooth.BluetoothHeadset;
import android.bluetooth.BluetoothProfile;
import android.bluetooth.BluetoothUuid;
import android.bluetooth.IBluetooth;
import android.bluetooth.IBluetoothHeadsetPhone;
import android.content.ComponentName;
import android.content.Context;
import android.content.Intent;
import android.content.ServiceConnection;
import android.content.ActivityNotFoundException;
import android.net.ConnectivityManager;
import android.net.NetworkInfo;
import android.media.AudioManager;
import android.net.Uri;
import android.os.IBinder;
import android.os.IDeviceIdleController;
import android.os.Message;
import android.os.ParcelUuid;
import android.os.RemoteException;
import android.os.ServiceManager;
import android.os.PowerManager;
import android.os.UserHandle;
import android.os.PowerManager.WakeLock;
import android.telephony.PhoneNumberUtils;
import android.util.Log;
import com.android.bluetooth.Utils;
import com.android.bluetooth.btservice.AdapterService;
import com.android.bluetooth.btservice.ProfileService;
import com.android.internal.util.IState;
import com.android.internal.util.State;
import com.android.internal.util.StateMachine;
import java.util.ArrayList;
import android.util.Pair;
import java.util.Iterator;
import java.util.HashMap;
import java.util.List;
import java.util.Map;
import java.util.Set;
import android.os.SystemProperties;
import java.util.concurrent.ConcurrentLinkedQueue;

final class HeadsetStateMachine extends StateMachine {
    private static final String TAG = "HeadsetStateMachine";
    private static final boolean DBG = Log.isLoggable("Handsfree", Log.VERBOSE);
    //For Debugging only
    private static int sRefCount=0;

    private static final String HEADSET_NAME = "bt_headset_name";
    private static final String HEADSET_NREC = "bt_headset_nrec";
    private static final String HEADSET_WBS = "bt_wbs";

    static final int CONNECT = 1;
    static final int DISCONNECT = 2;
    static final int CONNECT_AUDIO = 3;
    static final int DISCONNECT_AUDIO = 4;
    static final int VOICE_RECOGNITION_START = 5;
    static final int VOICE_RECOGNITION_STOP = 6;

    // message.obj is an intent AudioManager.VOLUME_CHANGED_ACTION
    // EXTRA_VOLUME_STREAM_TYPE is STREAM_BLUETOOTH_SCO
    static final int INTENT_SCO_VOLUME_CHANGED = 7;
    static final int SET_MIC_VOLUME = 8;
    static final int CALL_STATE_CHANGED = 9;
    static final int INTENT_BATTERY_CHANGED = 10;
    static final int DEVICE_STATE_CHANGED = 11;
    static final int SEND_CCLC_RESPONSE = 12;
    static final int SEND_VENDOR_SPECIFIC_RESULT_CODE = 13;

    static final int VIRTUAL_CALL_START = 14;
    static final int VIRTUAL_CALL_STOP = 15;

    static final int ENABLE_WBS = 16;
    static final int DISABLE_WBS = 17;

    static final int UPDATE_A2DP_PLAY_STATE = 18;
    static final int UPDATE_A2DP_CONN_STATE = 19;
    static final int QUERY_PHONE_STATE_AT_SLC = 20;

    private static final int STACK_EVENT = 101;
    private static final int DIALING_OUT_TIMEOUT = 102;
    private static final int START_VR_TIMEOUT = 103;
    private static final int CLCC_RSP_TIMEOUT = 104;

    private static final int CONNECT_TIMEOUT = 201;
    /* Allow time for possible LMP response timeout + Page timeout */
    private static final int CONNECT_TIMEOUT_SEC = 38000;

    private static final int DIALING_OUT_TIMEOUT_VALUE = 10000;
    private static final int START_VR_TIMEOUT_VALUE = 5000;
    private static final int CLCC_RSP_TIMEOUT_VALUE = 5000;
    private static final int QUERY_PHONE_STATE_CHANGED_DELAYED = 100;

    // Max number of HF connections at any time
    private int max_hf_connections = 1;

    private static final int NBS_CODEC = 1;
    private static final int WBS_CODEC = 2;

    // Keys are AT commands, and values are the company IDs.
    private static final Map<String, Integer> VENDOR_SPECIFIC_AT_COMMAND_COMPANY_ID;
    // Hash for storing the Audio Parameters like NREC for connected headsets
    private HashMap<BluetoothDevice, HashMap> mHeadsetAudioParam =
                                          new HashMap<BluetoothDevice, HashMap>();
    // Hash for storing the Remotedevice BRSF
    private HashMap<BluetoothDevice, Integer> mHeadsetBrsf =
                                          new HashMap<BluetoothDevice, Integer>();
    // List of Ag's supported HF indicators
    private List<Pair<Integer, Boolean>> mHfIndicatorAgList =
                                            new ArrayList<Pair<Integer, Boolean>>();
    // List of Hf's supported HF indicators
    private ArrayList<Integer> mHfIndicatorHfList = new ArrayList<Integer>();

    // Hash for storing the connection retry attempts from application
    private HashMap<BluetoothDevice, Integer> mRetryConnect =
                                            new HashMap<BluetoothDevice, Integer>();

    private static final ParcelUuid[] HEADSET_UUIDS = {
        BluetoothUuid.HSP,
        BluetoothUuid.Handsfree,
    };

    private Disconnected mDisconnected;
    private Pending mPending;
    private Connected mConnected;
    private AudioOn mAudioOn;
    // Multi HFP: add new class object
    private MultiHFPending mMultiHFPending;

    private HeadsetService mService;
    private PowerManager mPowerManager;
    private boolean mVirtualCallStarted = false;
    private boolean mVoiceRecognitionStarted = false;
    private boolean mWaitingForVoiceRecognition = false;
    private WakeLock mStartVoiceRecognitionWakeLock;  // held while waiting for voice recognition

    private ConnectivityManager mConnectivityManager;
    private boolean mDialingOut = false;
    private AudioManager mAudioManager;
    private AtPhonebook mPhonebook;

    private static Intent sVoiceCommandIntent;

    private HeadsetPhoneState mPhoneState;
    private int mAudioState;
    private BluetoothAdapter mAdapter;
    private IBluetoothHeadsetPhone mPhoneProxy;
    private boolean mNativeAvailable;

    private boolean mA2dpSuspend;
    private int mA2dpPlayState;
    private int mA2dpState;
    private boolean mPendingCiev;
    //ConcurrentLinkeQueue is used so that it is threadsafe
    private ConcurrentLinkedQueue<HeadsetCallState> mPendingCallStates = new ConcurrentLinkedQueue<HeadsetCallState>();

    // mCurrentDevice is the device connected before the state changes
    // mTargetDevice is the device to be connected
    // mIncomingDevice is the device connecting to us, valid only in Pending state
    //                when mIncomingDevice is not null, both mCurrentDevice
    //                  and mTargetDevice are null
    //                when either mCurrentDevice or mTargetDevice is not null,
    //                  mIncomingDevice is null
    // Stable states
    //   No connection, Disconnected state
    //                  both mCurrentDevice and mTargetDevice are null
    //   Connected, Connected state
    //              mCurrentDevice is not null, mTargetDevice is null
    // Interim states
    //   Connecting to a device, Pending
    //                           mCurrentDevice is null, mTargetDevice is not null
    //   Disconnecting device, Connecting to new device
    //     Pending
    //     Both mCurrentDevice and mTargetDevice are not null
    //   Disconnecting device Pending
    //                        mCurrentDevice is not null, mTargetDevice is null
    //   Incoming connections Pending
    //                        Both mCurrentDevice and mTargetDevice are null
    private BluetoothDevice mCurrentDevice = null;
    private BluetoothDevice mTargetDevice = null;
    private BluetoothDevice mIncomingDevice = null;
    private BluetoothDevice mActiveScoDevice = null;
    private BluetoothDevice mMultiDisconnectDevice = null;

    // Multi HFP: Connected devices list holds all currently connected headsets
    private ArrayList<BluetoothDevice> mConnectedDevicesList =
                                             new ArrayList<BluetoothDevice>();

    static {
        classInitNative();

        VENDOR_SPECIFIC_AT_COMMAND_COMPANY_ID = new HashMap<String, Integer>();
        VENDOR_SPECIFIC_AT_COMMAND_COMPANY_ID.put("+XEVENT", BluetoothAssignedNumbers.PLANTRONICS);
        VENDOR_SPECIFIC_AT_COMMAND_COMPANY_ID.put("+ANDROID", BluetoothAssignedNumbers.GOOGLE);
    }

    private HeadsetStateMachine(HeadsetService context) {
        super(TAG);
        mService = context;
        mVoiceRecognitionStarted = false;
        mWaitingForVoiceRecognition = false;

        mPowerManager = (PowerManager) context.getSystemService(Context.POWER_SERVICE);
        mStartVoiceRecognitionWakeLock = mPowerManager.newWakeLock(PowerManager.PARTIAL_WAKE_LOCK,
                                                       TAG + ":VoiceRecognition");
        mStartVoiceRecognitionWakeLock.setReferenceCounted(false);

        mConnectivityManager = (ConnectivityManager)
                context.getSystemService(Context.CONNECTIVITY_SERVICE);

        mDialingOut = false;
        mAudioManager = (AudioManager) context.getSystemService(Context.AUDIO_SERVICE);
        mPhonebook = new AtPhonebook(mService, this);
        mPhoneState = new HeadsetPhoneState(context, this);
        mAudioState = BluetoothHeadset.STATE_AUDIO_DISCONNECTED;
        mAdapter = BluetoothAdapter.getDefaultAdapter();
        Intent intent = new Intent(IBluetoothHeadsetPhone.class.getName());
        intent.setComponent(intent.resolveSystemService(context.getPackageManager(), 0));
        if (intent.getComponent() == null || !context.bindService(intent, mConnection, 0)) {
            Log.e(TAG, "Could not bind to Bluetooth Headset Phone Service");
        }

        String max_hfp_clients = SystemProperties.get("persist.bt.max.hs.connections");
        if (!max_hfp_clients.isEmpty() && (Integer.parseInt(max_hfp_clients) == 2))
            max_hf_connections = Integer.parseInt(max_hfp_clients);
        Log.d(TAG, "max_hf_connections = " + max_hf_connections);
        initializeNative(max_hf_connections);
        mNativeAvailable=true;

        mDisconnected = new Disconnected();
        mPending = new Pending();
        mConnected = new Connected();
        mAudioOn = new AudioOn();
        // Multi HFP: initialise new class variable
        mMultiHFPending = new MultiHFPending();

        if (sVoiceCommandIntent == null) {
            sVoiceCommandIntent = new Intent(Intent.ACTION_VOICE_COMMAND);
            sVoiceCommandIntent.setFlags(Intent.FLAG_ACTIVITY_NEW_TASK);
        }

        addState(mDisconnected);
        addState(mPending);
        addState(mConnected);
        addState(mAudioOn);
        // Multi HFP: add State
        addState(mMultiHFPending);

        setInitialState(mDisconnected);

        mHfIndicatorAgList.add(new Pair<Integer, Boolean>(1, true));
    }

    static HeadsetStateMachine make(HeadsetService context) {
        Log.d(TAG, "make");
        HeadsetStateMachine hssm = new HeadsetStateMachine(context);
        hssm.start();
        return hssm;
    }


    public void doQuit() {
        log("quit");
        quitNow();
    }

    public void cleanup() {
        if (mPhoneProxy != null) {
            if (DBG) Log.d(TAG,"Unbinding service...");
            synchronized (mConnection) {
                try {
                    mPhoneProxy = null;
                    mService.unbindService(mConnection);
                } catch (Exception re) {
                    Log.e(TAG,"Error unbinding from IBluetoothHeadsetPhone",re);
                }
            }
        }
        if (mPhoneState != null) {
            mPhoneState.listenForPhoneState(false);
            mPhoneState.cleanup();
        }
        if (mPhonebook != null) {
            mPhonebook.cleanup();
        }
        if (mHeadsetAudioParam != null) {
            mHeadsetAudioParam.clear();
        }
        if (mHeadsetBrsf != null) {
            mHeadsetBrsf.clear();
        }
        if (mConnectedDevicesList != null) {
            mConnectedDevicesList.clear();
        }
        if (mNativeAvailable) {
            cleanupNative();
            mNativeAvailable = false;
        }
    }

    public void dump(StringBuilder sb) {
        ProfileService.println(sb, "mCurrentDevice: " + mCurrentDevice);
        ProfileService.println(sb, "mTargetDevice: " + mTargetDevice);
        ProfileService.println(sb, "mIncomingDevice: " + mIncomingDevice);
        ProfileService.println(sb, "mActiveScoDevice: " + mActiveScoDevice);
        ProfileService.println(sb, "mMultiDisconnectDevice: " + mMultiDisconnectDevice);
        ProfileService.println(sb, "mVirtualCallStarted: " + mVirtualCallStarted);
        ProfileService.println(sb, "mVoiceRecognitionStarted: " + mVoiceRecognitionStarted);
        ProfileService.println(sb, "mWaitingForVoiceRecognition: " + mWaitingForVoiceRecognition);
        ProfileService.println(sb, "StateMachine: " + this.toString());
        ProfileService.println(sb, "mPhoneState: " + mPhoneState);
        ProfileService.println(sb, "mAudioState: " + mAudioState);
    }

    private class Disconnected extends State {
        @Override
        public void enter() {
            Log.d(TAG, "Enter Disconnected: " + getCurrentMessage().what +
                                ", size: " + mConnectedDevicesList.size());
            mPhonebook.resetAtState();
            mPhoneState.listenForPhoneState(false);
            mVoiceRecognitionStarted = false;
            mWaitingForVoiceRecognition = false;
            mDialingOut = false;
        }

        @Override
        public boolean processMessage(Message message) {
            Log.d(TAG, "Disconnected process message: " + message.what +
                                ", size: " + mConnectedDevicesList.size());
            if (mConnectedDevicesList.size() != 0 || mTargetDevice != null ||
                                mIncomingDevice != null) {
                Log.e(TAG, "ERROR: mConnectedDevicesList is not empty," +
                       "target, or mIncomingDevice not null in Disconnected");
                return NOT_HANDLED;
            }

            boolean retValue = HANDLED;
            switch(message.what) {
                case CONNECT:
                    BluetoothDevice device = (BluetoothDevice) message.obj;
                    if (!mRetryConnect.containsKey(device)) {
                        Log.d(TAG, "Make conn retry entry for device " + device);
                        mRetryConnect.put(device, 0);
                    }
                    int RetryConn = mRetryConnect.get(device);
                    log("RetryConn = " + RetryConn);

                    if (RetryConn > 1) {
                        if (mRetryConnect.containsKey(device)) {
                            Log.d(TAG, "Removing device " + device +
                                  " conn retry entry since RetryConn = " + RetryConn);
                            mRetryConnect.remove(device);
                        }
                        break;
                    }

                    broadcastConnectionState(device, BluetoothProfile.STATE_CONNECTING,
                               BluetoothProfile.STATE_DISCONNECTED);

                    if (!connectHfpNative(getByteAddress(device)) ) {
                        broadcastConnectionState(device,
                                   BluetoothProfile.STATE_DISCONNECTED,
                                   BluetoothProfile.STATE_CONNECTING);
                        break;
                    }

                    RetryConn = RetryConn + 1;
                    mRetryConnect.put(device, RetryConn);
                    if (mPhoneProxy != null) {
                        try {
                            log("Query the phonestates");
                            mPhoneProxy.queryPhoneState();
                        } catch (RemoteException e) {
                            Log.e(TAG, Log.getStackTraceString(new Throwable()));
                        }
                    } else Log.e(TAG, "Phone proxy null for query phone state");

                    synchronized (HeadsetStateMachine.this) {
                        mTargetDevice = device;
                        transitionTo(mPending);
                    }
                    // TODO(BT) remove CONNECT_TIMEOUT when the stack
                    // sends back events consistently
                    Message m = obtainMessage(CONNECT_TIMEOUT);
                    m.obj = device;
                    sendMessageDelayed(m, CONNECT_TIMEOUT_SEC);
                    break;
                case DISCONNECT:
                    // ignore
                    break;
                case INTENT_BATTERY_CHANGED:
                    processIntentBatteryChanged((Intent) message.obj);
                    break;
                case CALL_STATE_CHANGED:
                    processCallState((HeadsetCallState) message.obj,
                        ((message.arg1 == 1)?true:false));
                    break;
                case UPDATE_A2DP_PLAY_STATE:
                    processIntentA2dpPlayStateChanged((Intent) message.obj);
                    break;
                case UPDATE_A2DP_CONN_STATE:
                    processIntentA2dpStateChanged((Intent) message.obj);
                    break;
                case STACK_EVENT:
                    StackEvent event = (StackEvent) message.obj;
                    Log.d(TAG, "event type: " + event.type);
                    switch (event.type) {
                        case EVENT_TYPE_CONNECTION_STATE_CHANGED:
                            processConnectionEvent(event.valueInt, event.device);
                            break;
                        default:
                            Log.e(TAG, "Unexpected stack event: " + event.type);
                            break;
                    }
                    break;
                default:
                    return NOT_HANDLED;
            }
            return retValue;
        }

        @Override
        public void exit() {
            Log.d(TAG, "Exit Disconnected: " + getCurrentMessage().what);
        }

        // in Disconnected state
        private void processConnectionEvent(int state, BluetoothDevice device) {
            Log.d(TAG, "processConnectionEvent state = " + state +
                              ", device = " + device);
            switch (state) {
            case HeadsetHalConstants.CONNECTION_STATE_DISCONNECTED:
                Log.d(TAG, "Ignore HF DISCONNECTED event, device: " + device);
                break;
            case HeadsetHalConstants.CONNECTION_STATE_CONNECTING:
                if (okToConnect(device)){
                    Log.d(TAG, "Incoming Hf accepted");

                    broadcastConnectionState(device, BluetoothProfile.STATE_CONNECTING,
                                             BluetoothProfile.STATE_DISCONNECTED);
                    synchronized (HeadsetStateMachine.this) {
                        mIncomingDevice = device;
                        transitionTo(mPending);
                    }
                } else {
                    Log.d(TAG,"Incoming Hf rejected. priority=" + mService.getPriority(device)+
                              " bondState=" + device.getBondState());
                    //reject the connection and stay in Disconnected state itself
                    disconnectHfpNative(getByteAddress(device));
                    // the other profile connection should be initiated
                    AdapterService adapterService = AdapterService.getAdapterService();
                    if (adapterService != null) {
                        adapterService.connectOtherProfile(device,
                                                           AdapterService.PROFILE_CONN_REJECTED);
                    }
                }
                break;
            case HeadsetHalConstants.CONNECTION_STATE_CONNECTED:
                Log.d(TAG, "HFP Connected from Disconnected state");
                if (okToConnect(device)) {
                    Log.d(TAG, "Incoming Hf accepted");
                    if (mPhoneProxy != null) {
                        try {
                            log("Query the phonestates");
                            mPhoneProxy.queryPhoneState();
                        } catch (RemoteException e) {
                            Log.e(TAG, Log.getStackTraceString(new Throwable()));
                        }
                    } else Log.e(TAG, "Phone proxy null for query phone state");
                    broadcastConnectionState(device, BluetoothProfile.STATE_CONNECTED,
                                             BluetoothProfile.STATE_DISCONNECTED);
                    synchronized (HeadsetStateMachine.this) {
                        if (!mConnectedDevicesList.contains(device)) {
                            mConnectedDevicesList.add(device);
                            Log.d(TAG, "device " + device.getAddress() +
                                          " is adding in Disconnected state");
                        }
                        mCurrentDevice = device;
                        transitionTo(mConnected);
                    }
                    configAudioParameters(device);
                } else {
                    //reject the connection and stay in Disconnected state itself
                    Log.d(TAG, "Incoming Hf rejected. priority=" + mService.getPriority(device) +
                              " bondState=" + device.getBondState());
                    disconnectHfpNative(getByteAddress(device));
                    // the other profile connection should be initiated
                    AdapterService adapterService = AdapterService.getAdapterService();
                    if (adapterService != null) {
                        adapterService.connectOtherProfile(device,
                                                           AdapterService.PROFILE_CONN_REJECTED);
                    }
                }
                break;
            case HeadsetHalConstants.CONNECTION_STATE_DISCONNECTING:
                Log.d(TAG, "Ignore HF DISCONNECTING event, device: " + device);
                break;
            default:
                Log.e(TAG, "Incorrect state: " + state);
                break;
            }
        }
    }

    private class Pending extends State {
        @Override
        public void enter() {
            Log.d(TAG, "Enter Pending: " + getCurrentMessage().what);
        }

        @Override
        public boolean processMessage(Message message) {
            Log.d(TAG, "Pending process message: " + message.what + ", size: "
                                        + mConnectedDevicesList.size());

            boolean retValue = HANDLED;
            switch(message.what) {
                case CONNECT:
                case CONNECT_AUDIO:
                    deferMessage(message);
                    break;
                case CONNECT_TIMEOUT:
                    onConnectionStateChanged(HeadsetHalConstants.CONNECTION_STATE_DISCONNECTED,
                                             getByteAddress(mTargetDevice));
                    break;
                case DISCONNECT:
                    BluetoothDevice device = (BluetoothDevice) message.obj;
                    if (mCurrentDevice != null && mTargetDevice != null &&
                        mTargetDevice.equals(device) ) {
                        // cancel connection to the mTargetDevice
                        broadcastConnectionState(device, BluetoothProfile.STATE_DISCONNECTED,
                                       BluetoothProfile.STATE_CONNECTING);
                        synchronized (HeadsetStateMachine.this) {
                            mTargetDevice = null;
                        }
                    } else {
                        deferMessage(message);
                    }
                    break;
                case INTENT_BATTERY_CHANGED:
                    processIntentBatteryChanged((Intent) message.obj);
                    break;
                case CALL_STATE_CHANGED:
                    processCallState((HeadsetCallState) message.obj,
                        ((message.arg1 == 1)?true:false));
                    break;
                case STACK_EVENT:
                    StackEvent event = (StackEvent) message.obj;
                    Log.d(TAG, "event type: " + event.type);
                    switch (event.type) {
                        case EVENT_TYPE_CONNECTION_STATE_CHANGED:
                            BluetoothDevice device1 = getDeviceForMessage(CONNECT_TIMEOUT);
                            if (device1 != null && device1.equals(event.device)) {
                                Log.d(TAG, "remove connect timeout for device = " + device1);
                                removeMessages(CONNECT_TIMEOUT);
                            }
                            processConnectionEvent(event.valueInt, event.device);
                            break;
                        default:
                            Log.e(TAG, "Unexpected event: " + event.type);
                            break;
                    }
                    break;
                default:
                    return NOT_HANDLED;
            }
            return retValue;
        }

        // in Pending state
        private void processConnectionEvent(int state, BluetoothDevice device) {
            Log.d(TAG, "processConnectionEvent state = " + state +
                                              ", device = " + device);

            switch (state) {
                case HeadsetHalConstants.CONNECTION_STATE_DISCONNECTED:
                    if (mConnectedDevicesList.contains(device)) {

                        synchronized (HeadsetStateMachine.this) {
                            processWBSEvent(0, device); /* disable WBS audio parameters */
                            mConnectedDevicesList.remove(device);
                            mHeadsetAudioParam.remove(device);
                            mHeadsetBrsf.remove(device);
                            Log.d(TAG, "device " + device.getAddress() +
                                             " is removed in Pending state");
                        }

                        broadcastConnectionState(device,
                                                 BluetoothProfile.STATE_DISCONNECTED,
                                                 BluetoothProfile.STATE_DISCONNECTING);
                        synchronized (HeadsetStateMachine.this) {
                            mCurrentDevice = null;
                        }

                        if (mTargetDevice != null) {
                            if (!connectHfpNative(getByteAddress(mTargetDevice))) {
                                broadcastConnectionState(mTargetDevice,
                                                         BluetoothProfile.STATE_DISCONNECTED,
                                                         BluetoothProfile.STATE_CONNECTING);
                                synchronized (HeadsetStateMachine.this) {
                                    mTargetDevice = null;
                                    transitionTo(mDisconnected);
                                }
                            }
                        } else {
                            synchronized (HeadsetStateMachine.this) {
                                mIncomingDevice = null;
                                if (mConnectedDevicesList.size() == 0) {
                                    transitionTo(mDisconnected);
                                }
                                else {
                                    processMultiHFDisconnect(device);
                                }
                            }
                        }
                    } else if (mTargetDevice != null && mTargetDevice.equals(device)) {
                        // outgoing connection failed
                        if (mRetryConnect.containsKey(mTargetDevice)) {
                            Log.d(TAG, "Removing conn retry entry for device = " + mTargetDevice);
                            mRetryConnect.remove(mTargetDevice);
                        }
                        broadcastConnectionState(mTargetDevice, BluetoothProfile.STATE_DISCONNECTED,
                                                 BluetoothProfile.STATE_CONNECTING);
                        synchronized (HeadsetStateMachine.this) {
                            mTargetDevice = null;
                            if (mConnectedDevicesList.size() == 0) {
                                transitionTo(mDisconnected);
                            }
                            else {
                                transitionTo(mConnected);
                            }

                        }
                    } else if (mIncomingDevice != null && mIncomingDevice.equals(device)) {
                        broadcastConnectionState(mIncomingDevice,
                                                 BluetoothProfile.STATE_DISCONNECTED,
                                                 BluetoothProfile.STATE_CONNECTING);
                        synchronized (HeadsetStateMachine.this) {
                            mIncomingDevice = null;
                            if (mConnectedDevicesList.size() == 0) {
                                transitionTo(mDisconnected);
                            }
                            else {
                                transitionTo(mConnected);
                            }
                        }
                    } else {
                        Log.e(TAG, "Unknown device Disconnected: " + device);
                    }
                    break;
                case HeadsetHalConstants.CONNECTION_STATE_CONNECTED:
                    if (mConnectedDevicesList.contains(device)) {
                         // disconnection failed
                         broadcastConnectionState(device, BluetoothProfile.STATE_CONNECTED,
                                             BluetoothProfile.STATE_DISCONNECTING);
                        if (mTargetDevice != null) {
                            broadcastConnectionState(mTargetDevice,
                                                 BluetoothProfile.STATE_DISCONNECTED,
                                                 BluetoothProfile.STATE_CONNECTING);
                        }
                        synchronized (HeadsetStateMachine.this) {
                            mTargetDevice = null;
                            transitionTo(mConnected);
                        }
                    } else if (mTargetDevice != null && mTargetDevice.equals(device)) {

                        synchronized (HeadsetStateMachine.this) {
                            mCurrentDevice = device;
                            mConnectedDevicesList.add(device);
                            Log.d(TAG, "device " + device.getAddress() +
                                         " is added in Pending state");
                            mTargetDevice = null;
                            transitionTo(mConnected);
                        }
                        broadcastConnectionState(device, BluetoothProfile.STATE_CONNECTED,
                                             BluetoothProfile.STATE_CONNECTING);
                        configAudioParameters(device);
                    } else if (mIncomingDevice != null && mIncomingDevice.equals(device)) {

                        synchronized (HeadsetStateMachine.this) {
                            mCurrentDevice = device;
                            mConnectedDevicesList.add(device);
                            Log.d(TAG, "device " + device.getAddress() +
                                             " is added in Pending state");
                            mIncomingDevice = null;
                            transitionTo(mConnected);
                        }
                        broadcastConnectionState(device, BluetoothProfile.STATE_CONNECTED,
                                             BluetoothProfile.STATE_CONNECTING);
                        configAudioParameters(device);
                    } else {
                        Log.w(TAG, "Some other incoming HF connected in Pending state");
                        if (okToConnect(device)) {
                            Log.i(TAG,"Incoming Hf accepted");
                            broadcastConnectionState(device, BluetoothProfile.STATE_CONNECTED,
                                                     BluetoothProfile.STATE_DISCONNECTED);
                            synchronized (HeadsetStateMachine.this) {
                                mCurrentDevice = device;
                                mConnectedDevicesList.add(device);
                                Log.d(TAG, "device " + device.getAddress() +
                                             " is added in Pending state");
                            }
                            configAudioParameters(device);
                        } else {
                            //reject the connection and stay in Pending state itself
                            Log.i(TAG,"Incoming Hf rejected. priority=" +
                                mService.getPriority(device) + " bondState=" +
                                               device.getBondState());
                            disconnectHfpNative(getByteAddress(device));
                            // the other profile connection should be initiated
                            AdapterService adapterService = AdapterService.getAdapterService();
                            if (adapterService != null) {
                                adapterService.connectOtherProfile(device,
                                         AdapterService.PROFILE_CONN_REJECTED);
                            }
                        }
                    }
                    break;
                case HeadsetHalConstants.CONNECTION_STATE_CONNECTING:
                    if ((mCurrentDevice != null) && mCurrentDevice.equals(device)) {
                        log("current device tries to connect back");
                        // TODO(BT) ignore or reject
                    } else if (mTargetDevice != null && mTargetDevice.equals(device)) {
                        // The stack is connecting to target device or
                        // there is an incoming connection from the target device at the same time
                        // we already broadcasted the intent, doing nothing here
                        if (DBG) {
                            log("Stack and target device are connecting");
                        }
                    }
                    else if (mIncomingDevice != null && mIncomingDevice.equals(device)) {
                        Log.e(TAG, "Another connecting event on the incoming device");
                    } else {
                        // We get an incoming connecting request while Pending
                        // TODO(BT) is stack handing this case? let's ignore it for now
                        log("Incoming connection while pending, ignore");
                    }
                    break;
                case HeadsetHalConstants.CONNECTION_STATE_DISCONNECTING:
                    if ((mCurrentDevice != null) && mCurrentDevice.equals(device)) {
                        // we already broadcasted the intent, doing nothing here
                        if (DBG) {
                            log("stack is disconnecting mCurrentDevice");
                        }
                    } else if (mTargetDevice != null && mTargetDevice.equals(device)) {
                        Log.e(TAG, "TargetDevice is getting disconnected");
                    } else if (mIncomingDevice != null && mIncomingDevice.equals(device)) {
                        Log.e(TAG, "IncomingDevice is getting disconnected");
                    } else {
                        Log.e(TAG, "Disconnecting unknow device: " + device);
                    }
                    break;
                default:
                    Log.e(TAG, "Incorrect state: " + state);
                    break;
            }
        }

        private void processMultiHFDisconnect(BluetoothDevice device) {
            log("Pending state: processMultiHFDisconnect");
            /* Assign the current activedevice again if the disconnected
                         device equals to the current active device*/
            if (mCurrentDevice != null && mCurrentDevice.equals(device)) {
                transitionTo(mConnected);
                int deviceSize = mConnectedDevicesList.size();
                mCurrentDevice = mConnectedDevicesList.get(deviceSize-1);
            } else {
                // The disconnected device is not current active device
                if (mAudioState == BluetoothHeadset.STATE_AUDIO_CONNECTED)
                    transitionTo(mAudioOn);
                else transitionTo(mConnected);
            }
            log("processMultiHFDisconnect , the latest mCurrentDevice is:"
                                             + mCurrentDevice);
            log("Pending state: processMultiHFDisconnect ," +
                           "fake broadcasting for mCurrentDevice");
            broadcastConnectionState(mCurrentDevice, BluetoothProfile.STATE_CONNECTED,
                                         BluetoothProfile.STATE_DISCONNECTED);
        }
    }

    private class Connected extends State {
        @Override
        public void enter() {
<<<<<<< HEAD
            Log.d(TAG, "Enter Connected: " + getCurrentMessage().what +
=======
            // Remove pending connection attempts that were deferred during the pending
            // state. This is to prevent auto connect attempts from disconnecting
            // devices that previously successfully connected.
            // TODO: This needs to check for multiple HFP connections, once supported...
            removeDeferredMessages(CONNECT);

            log("Enter Connected: " + getCurrentMessage().what +
>>>>>>> f0d25c3d
                           ", size: " + mConnectedDevicesList.size());
            // start phone state listener here so that the CIND response as part of SLC can be
            // responded to, correctly.
            // we may enter Connected from Disconnected/Pending/AudioOn. listenForPhoneState
            // internally handles multiple calls to start listen
            mPhoneState.listenForPhoneState(true);
        }

        @Override
        public boolean processMessage(Message message) {
            Log.d(TAG, "Connected process message: " + message.what +
                          ", size: " + mConnectedDevicesList.size());

            if (DBG) {
                if (mConnectedDevicesList.size() == 0) {
                    log("ERROR: mConnectedDevicesList is empty in Connected");
                    return NOT_HANDLED;
                }
            }

            boolean retValue = HANDLED;
            switch(message.what) {
                case CONNECT:
                {
                    BluetoothDevice device = (BluetoothDevice) message.obj;
                    if (device == null) {
                        break;
                    }

                    if (mConnectedDevicesList.contains(device)) {
                        Log.e(TAG, "ERROR: Connect received for already connected device, Ignore");
                        break;
                    }

                    if (!mRetryConnect.containsKey(device)) {
                        Log.d(TAG, "Make conn retry entry for device " + device);
                        mRetryConnect.put(device, 0);
                    }

                    int RetryConn = mRetryConnect.get(device);
                    Log.d(TAG, "RetryConn = " + RetryConn);
                    if (RetryConn > 1) {
                        if (mRetryConnect.containsKey(device)) {
                            Log.d(TAG, "Removing device " + device +
                                  " conn retry entry since RetryConn = " + RetryConn);
                            mRetryConnect.remove(device);
                        }
                        break;
                    }

                    if (mConnectedDevicesList.size() >= max_hf_connections) {
                        BluetoothDevice DisconnectConnectedDevice = null;
                        IState CurrentAudioState = getCurrentState();
                        Log.d(TAG, "Reach to max size, disconnect one of them first");
                        /* TODO: Disconnect based on CoD */
                        DisconnectConnectedDevice = mConnectedDevicesList.get(0);

                        broadcastConnectionState(device, BluetoothProfile.STATE_CONNECTING,
                                    BluetoothProfile.STATE_DISCONNECTED);

                        if (!disconnectHfpNative(getByteAddress(DisconnectConnectedDevice))) {
                            broadcastConnectionState(device,
                                        BluetoothProfile.STATE_DISCONNECTED,
                                        BluetoothProfile.STATE_CONNECTING);
                            break;
                        } else {
                            broadcastConnectionState(DisconnectConnectedDevice,
                                        BluetoothProfile.STATE_DISCONNECTING,
                                        BluetoothProfile.STATE_CONNECTED);
                        }

                        synchronized (HeadsetStateMachine.this) {
                            mTargetDevice = device;
                            if (max_hf_connections == 1) {
                                transitionTo(mPending);
                            } else {
                                mMultiDisconnectDevice = DisconnectConnectedDevice;
                                transitionTo(mMultiHFPending);
                            }
                            DisconnectConnectedDevice = null;
                        }
                    } else if (mConnectedDevicesList.size() < max_hf_connections) {
                        broadcastConnectionState(device, BluetoothProfile.STATE_CONNECTING,
                            BluetoothProfile.STATE_DISCONNECTED);
                        if (!connectHfpNative(getByteAddress(device))) {
                            broadcastConnectionState(device,
                                    BluetoothProfile.STATE_DISCONNECTED,
                                    BluetoothProfile.STATE_CONNECTING);
                            break;
                        }
                        synchronized (HeadsetStateMachine.this) {
                            mTargetDevice = device;
                            // Transtion to MultiHFPending state for Multi HF connection
                            transitionTo(mMultiHFPending);
                        }
                    }
                    RetryConn = RetryConn + 1;
                    mRetryConnect.put(device, RetryConn);
                    Message m = obtainMessage(CONNECT_TIMEOUT);
                    m.obj = device;
                    sendMessageDelayed(m, CONNECT_TIMEOUT_SEC);
                }
                    break;
                case DISCONNECT:
                {
                    BluetoothDevice device = (BluetoothDevice) message.obj;
                    if (!mConnectedDevicesList.contains(device)) {
                        break;
                    }
                    broadcastConnectionState(device, BluetoothProfile.STATE_DISCONNECTING,
                                   BluetoothProfile.STATE_CONNECTED);
                    if (!disconnectHfpNative(getByteAddress(device))) {
                        broadcastConnectionState(device, BluetoothProfile.STATE_CONNECTED,
                                       BluetoothProfile.STATE_DISCONNECTING);
                        break;
                    }

                    if (mConnectedDevicesList.size() > 1) {
                        mMultiDisconnectDevice = device;
                        transitionTo(mMultiHFPending);
                    } else {
                        transitionTo(mPending);
                    }
                }
                    break;
                case CONNECT_AUDIO:
                {
                    BluetoothDevice device = mCurrentDevice;
                    // TODO(BT) when failure, broadcast audio connecting to disconnected intent
                    //          check if device matches mCurrentDevice
                    if (mActiveScoDevice != null) {
                        log("connectAudioNative in Connected; mActiveScoDevice is not null");
                        device = mActiveScoDevice;
                    }
                    log("connectAudioNative in Connected for device = " + device);
                    connectAudioNative(getByteAddress(device));
                }
                    break;
                case VOICE_RECOGNITION_START:
                    processLocalVrEvent(HeadsetHalConstants.VR_STATE_STARTED);
                    break;
                case VOICE_RECOGNITION_STOP:
                    processLocalVrEvent(HeadsetHalConstants.VR_STATE_STOPPED);
                    break;
                case CALL_STATE_CHANGED:
                    processCallState((HeadsetCallState) message.obj, ((message.arg1==1)?true:false));
                    break;
                case INTENT_BATTERY_CHANGED:
                    processIntentBatteryChanged((Intent) message.obj);
                    break;
                case DEVICE_STATE_CHANGED:
                    processDeviceStateChanged((HeadsetDeviceState) message.obj);
                    break;
                case SEND_CCLC_RESPONSE:
                    processSendClccResponse((HeadsetClccResponse) message.obj);
                    break;
                case CLCC_RSP_TIMEOUT:
                {
                    BluetoothDevice device = (BluetoothDevice) message.obj;
                    clccResponseNative(0, 0, 0, 0, false, "", 0, getByteAddress(device));
                }
                    break;
                case SEND_VENDOR_SPECIFIC_RESULT_CODE:
                    processSendVendorSpecificResultCode(
                            (HeadsetVendorSpecificResultCode) message.obj);
                    break;
                case DIALING_OUT_TIMEOUT:
                {
                    BluetoothDevice device = (BluetoothDevice) message.obj;
                    Log.d(TAG, "mDialingOut is " + mDialingOut);
                    if (mDialingOut) {
                        Log.d(TAG, "Timeout waiting for call to be placed, resetting mDialingOut");
                        mDialingOut= false;
                        atResponseCodeNative(HeadsetHalConstants.AT_RESPONSE_ERROR,
                                                   0, getByteAddress(device));
                    }
                }
                    break;
                case VIRTUAL_CALL_START:
                    initiateScoUsingVirtualVoiceCall();
                    break;
                case VIRTUAL_CALL_STOP:
                    terminateScoUsingVirtualVoiceCall();
                    break;
                case ENABLE_WBS:
                {
                    BluetoothDevice device = (BluetoothDevice) message.obj;
                    configureWBSNative(getByteAddress(device),WBS_CODEC);
                }
                    break;
                case DISABLE_WBS:
                {
                    BluetoothDevice device = (BluetoothDevice) message.obj;
                    configureWBSNative(getByteAddress(device),NBS_CODEC);
                }
                    break;
                case UPDATE_A2DP_PLAY_STATE:
                    processIntentA2dpPlayStateChanged((Intent) message.obj);
                    break;
                case UPDATE_A2DP_CONN_STATE:
                    processIntentA2dpStateChanged((Intent) message.obj);
                    break;
                case START_VR_TIMEOUT:
                {
                    BluetoothDevice device = (BluetoothDevice) message.obj;
                    if (mWaitingForVoiceRecognition) {
                        device = (BluetoothDevice) message.obj;
                        mWaitingForVoiceRecognition = false;
                        Log.e(TAG, "Timeout waiting for voice recognition to start");
                        atResponseCodeNative(HeadsetHalConstants.AT_RESPONSE_ERROR,
                                                   0, getByteAddress(device));
                    }
                }
                    break;
                case QUERY_PHONE_STATE_AT_SLC:
                    try {
                       log("Update call states after SLC is up");
                       mPhoneProxy.queryPhoneState();
                    } catch (RemoteException e) {
                       Log.e(TAG, Log.getStackTraceString(new Throwable()));
                    }
                    break;
                case STACK_EVENT:
                    StackEvent event = (StackEvent) message.obj;
                    Log.d(TAG, "event type: " + event.type + "event device : "
                                                  + event.device);
                    switch (event.type) {
                        case EVENT_TYPE_CONNECTION_STATE_CHANGED:
                            processConnectionEvent(event.valueInt, event.device);
                            break;
                        case EVENT_TYPE_AUDIO_STATE_CHANGED:
                            processAudioEvent(event.valueInt, event.device);
                            break;
                        case EVENT_TYPE_VR_STATE_CHANGED:
                            processVrEvent(event.valueInt, event.device);
                            break;
                        case EVENT_TYPE_ANSWER_CALL:
                            // TODO(BT) could answer call happen on Connected state?
                            processAnswerCall(event.device);
                            break;
                        case EVENT_TYPE_HANGUP_CALL:
                            // TODO(BT) could hangup call happen on Connected state?
                            processHangupCall(event.device);
                            break;
                        case EVENT_TYPE_VOLUME_CHANGED:
                            processVolumeEvent(event.valueInt, event.valueInt2,
                                                        event.device);
                            break;
                        case EVENT_TYPE_DIAL_CALL:
                            processDialCall(event.valueString, event.device);
                            break;
                        case EVENT_TYPE_SEND_DTMF:
                            processSendDtmf(event.valueInt, event.device);
                            break;
                        case EVENT_TYPE_NOICE_REDUCTION:
                            processNoiceReductionEvent(event.valueInt, event.device);
                            break;
                        case EVENT_TYPE_WBS:
                            Log.d(TAG, "EVENT_TYPE_WBS codec is "+event.valueInt);
                            processWBSEvent(event.valueInt, event.device);
                            break;
                        case EVENT_TYPE_AT_CHLD:
                            processAtChld(event.valueInt, event.device);
                            break;
                        case EVENT_TYPE_SUBSCRIBER_NUMBER_REQUEST:
                            processSubscriberNumberRequest(event.device);
                            break;
                        case EVENT_TYPE_AT_CIND:
                            processAtCind(event.device);
                            break;
                        case EVENT_TYPE_AT_COPS:
                            processAtCops(event.device);
                            break;
                        case EVENT_TYPE_AT_CLCC:
                            processAtClcc(event.device);
                            break;
                        case EVENT_TYPE_UNKNOWN_AT:
                            processUnknownAt(event.valueString, event.device);
                            break;
                        case EVENT_TYPE_KEY_PRESSED:
                            processKeyPressed(event.device);
                            break;
                        case EVENT_TYPE_AT_BIND:
                            processAtBind(event.valueString, event.valueInt, event.device);
                            break;
                        case EVENT_TYPE_AT_BIEV:
                            processAtBiev(event.valueString, event.device);
                            break;
                        default:
                            Log.e(TAG, "Unknown stack event: " + event.type);
                            break;
                    }
                    break;
                default:
                    return NOT_HANDLED;
            }
            return retValue;
        }

        // in Connected state
        private void processConnectionEvent(int state, BluetoothDevice device) {
            Log.d(TAG, "processConnectionEvent state = " + state +
                              ", device = " + device);
            switch (state) {
                case HeadsetHalConstants.CONNECTION_STATE_DISCONNECTED:
                    if (mConnectedDevicesList.contains(device)) {
                        processWBSEvent(0, device); /* disable WBS audio parameters */
                        synchronized (HeadsetStateMachine.this) {
                            mConnectedDevicesList.remove(device);
                            mHeadsetAudioParam.remove(device);
                            mHeadsetBrsf.remove(device);
                            Log.d(TAG, "device " + device.getAddress() +
                                         " is removed in Connected state");

                            if (mConnectedDevicesList.size() == 0) {
                                mCurrentDevice = null;
                                transitionTo(mDisconnected);
                            }
                            else {
                                processMultiHFDisconnect(device);
                            }
                        }
                        broadcastConnectionState(device, BluetoothProfile.STATE_DISCONNECTED,
                                                 BluetoothProfile.STATE_CONNECTED);
                    } else {
                        Log.e(TAG, "Disconnected from unknown device: " + device);
                    }
                    break;
                case HeadsetHalConstants.CONNECTION_STATE_SLC_CONNECTED:
                    if (mRetryConnect.containsKey(device)) {
                        Log.d(TAG, "Removing device " + device +
                                   " conn retry entry since we got SLC");
                        mRetryConnect.remove(device);
                    }
                    processSlcConnected();
                    break;
                case HeadsetHalConstants.CONNECTION_STATE_CONNECTED:
                    if (mConnectedDevicesList.contains(device)) {
                        mIncomingDevice = null;
                        mTargetDevice = null;
                        break;
                    }
                    Log.w(TAG, "HFP to be Connected in Connected state");
                    if (okToConnect(device) && (mConnectedDevicesList.size()
                                                       < max_hf_connections)) {
                        Log.i(TAG,"Incoming Hf accepted");
                        broadcastConnectionState(device, BluetoothProfile.STATE_CONNECTED,
                                          BluetoothProfile.STATE_DISCONNECTED);
                        synchronized (HeadsetStateMachine.this) {
                            if(!mConnectedDevicesList.contains(device)) {
                                mCurrentDevice = device;
                                mConnectedDevicesList.add(device);
                                Log.d(TAG, "device " + device.getAddress() +
                                             " is added in Connected state");
                            }
                            transitionTo(mConnected);
                        }
                        configAudioParameters(device);
                    } else {
                        // reject the connection and stay in Connected state itself
                        Log.i(TAG,"Incoming Hf rejected. priority=" +
                               mService.getPriority(device) + " bondState=" +
                                        device.getBondState());
                        disconnectHfpNative(getByteAddress(device));
                        // the other profile connection should be initiated
                        AdapterService adapterService = AdapterService.getAdapterService();
                        if (adapterService != null) {
                            adapterService.connectOtherProfile(device,
                                                        AdapterService.PROFILE_CONN_REJECTED);
                        }
                    }
                    break;
                default:
                  Log.e(TAG, "Connection State Device: " + device + " bad state: " + state);
                    break;
            }
        }

        // in Connected state
        private void processAudioEvent(int state, BluetoothDevice device) {
            if (!mConnectedDevicesList.contains(device)) {
                Log.e(TAG, "Audio changed on disconnected device: " + device);
                return;
            }

            switch (state) {
                case HeadsetHalConstants.AUDIO_STATE_CONNECTED:
                    if (!isScoAcceptable()) {
                        Log.e(TAG,"Audio Connected without any listener");
                        disconnectAudioNative(getByteAddress(device));
                        break;
                    }

                    // TODO(BT) should I save the state for next broadcast as the prevState?
                    mAudioState = BluetoothHeadset.STATE_AUDIO_CONNECTED;
                    setAudioParameters(device); /*Set proper Audio Paramters.*/
                    mAudioManager.setBluetoothScoOn(true);
                    broadcastAudioState(device, BluetoothHeadset.STATE_AUDIO_CONNECTED,
                                        BluetoothHeadset.STATE_AUDIO_CONNECTING);
                    mActiveScoDevice = device;
                    transitionTo(mAudioOn);
                    break;
                case HeadsetHalConstants.AUDIO_STATE_CONNECTING:
                    mAudioState = BluetoothHeadset.STATE_AUDIO_CONNECTING;
                    broadcastAudioState(device, BluetoothHeadset.STATE_AUDIO_CONNECTING,
                                        BluetoothHeadset.STATE_AUDIO_DISCONNECTED);
                    break;
                    // TODO(BT) process other states
                default:
                    Log.e(TAG, "Audio State Device: " + device + " bad state: " + state);
                    break;
            }
        }

        private void processSlcConnected() {
            if (mPhoneProxy != null) {
                sendMessageDelayed(QUERY_PHONE_STATE_AT_SLC, QUERY_PHONE_STATE_CHANGED_DELAYED);
                mA2dpSuspend = false;/*Reset at SLC*/
                mPendingCiev = false;
                mPendingCallStates.clear();
                if ((isInCall()) && (mA2dpState == BluetoothProfile.STATE_CONNECTED)) {
                    if (DBG) {
                        log("Headset connected while we are in some call state");
                        log("Make A2dpSuspended=true here");
                    }
                    mAudioManager.setParameters("A2dpSuspended=true");
                    mA2dpSuspend = true;
                }
            } else {
                Log.e(TAG, "Handsfree phone proxy null for query phone state");
            }

        }

        private void processMultiHFDisconnect(BluetoothDevice device) {
            log("Connect state: processMultiHFDisconnect");
            if (mActiveScoDevice != null && mActiveScoDevice.equals(device)) {
                log ("mActiveScoDevice is disconnected, setting it to null");
                mActiveScoDevice = null;
            }
            /* Assign the current activedevice again if the disconnected
                         device equals to the current active device */
            if (mCurrentDevice != null && mCurrentDevice.equals(device)) {
                transitionTo(mConnected);
                int deviceSize = mConnectedDevicesList.size();
                mCurrentDevice = mConnectedDevicesList.get(deviceSize-1);
            } else {
                // The disconnected device is not current active device
                transitionTo(mConnected);
            }
            log("processMultiHFDisconnect , the latest mCurrentDevice is:" +
                                     mCurrentDevice);
            log("Connect state: processMultiHFDisconnect ," +
                       "fake broadcasting for mCurrentDevice");
            broadcastConnectionState(mCurrentDevice, BluetoothProfile.STATE_CONNECTED,
                            BluetoothProfile.STATE_DISCONNECTED);
        }
    }

    private class AudioOn extends State {

        @Override
        public void enter() {
            Log.d(TAG, "Enter AudioOn: " + getCurrentMessage().what + ", size: " +
                                  mConnectedDevicesList.size());

        }

        @Override
        public boolean processMessage(Message message) {
            Log.d(TAG, "AudioOn process message: " + message.what + ", size: " +
                                  mConnectedDevicesList.size());
            if (mConnectedDevicesList.size() == 0) {
                log("ERROR: mConnectedDevicesList is empty in AudioOn");
                return NOT_HANDLED;
            }

            boolean retValue = HANDLED;
            switch(message.what) {
                case CONNECT:
                {
                    BluetoothDevice device = (BluetoothDevice) message.obj;
                    if (device == null) {
                        break;
                    }

                    if (mConnectedDevicesList.contains(device)) {
                        break;
                    }

                    if (max_hf_connections == 1) {
                        deferMessage(obtainMessage(DISCONNECT, mCurrentDevice));
                        deferMessage(obtainMessage(CONNECT, device));
                        if (disconnectAudioNative(getByteAddress(mCurrentDevice))) {
                            Log.d(TAG, "Disconnecting SCO audio for device = " + mCurrentDevice);
                        } else {
                            Log.e(TAG, "disconnectAudioNative failed");
                        }
                        break;
                    }

                    if (!mRetryConnect.containsKey(device)) {
                        Log.d(TAG, "Make conn retry entry for device " + device);
                        mRetryConnect.put(device, 0);
                    }

                    int RetryConn = mRetryConnect.get(device);
                    Log.d(TAG, "RetryConn = " + RetryConn);
                    if (RetryConn > 1) {
                        if (mRetryConnect.containsKey(device)) {
                            Log.d(TAG, "Removing device " + device +
                                  " conn retry entry since RetryConn = " + RetryConn);
                            mRetryConnect.remove(device);
                        }
                        break;
                    }

                    if (mConnectedDevicesList.size() >= max_hf_connections) {
                        BluetoothDevice DisconnectConnectedDevice = null;
                        IState CurrentAudioState = getCurrentState();
                        Log.d(TAG, "Reach to max size, disconnect " +
                                           "one of them first");
                        DisconnectConnectedDevice = mConnectedDevicesList.get(0);

                        if (mActiveScoDevice.equals(DisconnectConnectedDevice)) {
                           DisconnectConnectedDevice = mConnectedDevicesList.get(1);
                        }

                        broadcastConnectionState(device, BluetoothProfile.STATE_CONNECTING,
                                   BluetoothProfile.STATE_DISCONNECTED);

                        if (!disconnectHfpNative(getByteAddress(DisconnectConnectedDevice))) {
                            broadcastConnectionState(device,
                                           BluetoothProfile.STATE_DISCONNECTED,
                                           BluetoothProfile.STATE_CONNECTING);
                            break;
                        } else {
                            broadcastConnectionState(DisconnectConnectedDevice,
                                       BluetoothProfile.STATE_DISCONNECTING,
                                       BluetoothProfile.STATE_CONNECTED);
                        }

                        synchronized (HeadsetStateMachine.this) {
                            mTargetDevice = device;
                            mMultiDisconnectDevice = DisconnectConnectedDevice;
                            transitionTo(mMultiHFPending);
                            DisconnectConnectedDevice = null;
                        }
                    } else if(mConnectedDevicesList.size() < max_hf_connections) {
                        broadcastConnectionState(device, BluetoothProfile.STATE_CONNECTING,
                        BluetoothProfile.STATE_DISCONNECTED);
                        if (!connectHfpNative(getByteAddress(device))) {
                            broadcastConnectionState(device,
                                    BluetoothProfile.STATE_DISCONNECTED,
                                    BluetoothProfile.STATE_CONNECTING);
                            break;
                        }
                        synchronized (HeadsetStateMachine.this) {
                            mTargetDevice = device;
                            // Transtion to MultilHFPending state for Multi handsfree connection
                            transitionTo(mMultiHFPending);
                        }
                    }
                    RetryConn = RetryConn + 1;
                    mRetryConnect.put(device, RetryConn);
                    Message m = obtainMessage(CONNECT_TIMEOUT);
                    m.obj = device;
                    sendMessageDelayed(m, CONNECT_TIMEOUT_SEC);
                }
                break;
                case CONNECT_TIMEOUT:
                    onConnectionStateChanged(HeadsetHalConstants.CONNECTION_STATE_DISCONNECTED,
                                             getByteAddress(mTargetDevice));
                break;
                case DISCONNECT:
                {
                    BluetoothDevice device = (BluetoothDevice)message.obj;
                    if (!mConnectedDevicesList.contains(device)) {
                        break;
                    }
                    if (mActiveScoDevice != null && mActiveScoDevice.equals(device)) {
                        // The disconnected device is active SCO device
                        Log.d(TAG, "AudioOn, the disconnected device" +
                                            "is active SCO device");
                        deferMessage(obtainMessage(DISCONNECT, message.obj));
                        // Disconnect BT SCO first
                        if (disconnectAudioNative(getByteAddress(mActiveScoDevice))) {
                            log("Disconnecting SCO audio");
                        } else {
                            // if disconnect BT SCO failed, transition to mConnected state
                            transitionTo(mConnected);
                        }
                    } else {
                        /* Do not disconnect BT SCO if the disconnected
                           device is not active SCO device */
                        Log.d(TAG, "AudioOn, the disconnected device" +
                                        "is not active SCO device");
                        broadcastConnectionState(device, BluetoothProfile.STATE_DISCONNECTING,
                                   BluetoothProfile.STATE_CONNECTED);
                        // Should be still in AudioOn state
                        if (!disconnectHfpNative(getByteAddress(device))) {
                            Log.w(TAG, "AudioOn, disconnect device failed");
                            broadcastConnectionState(device, BluetoothProfile.STATE_CONNECTED,
                                       BluetoothProfile.STATE_DISCONNECTING);
                            break;
                        }
                        /* Transtion to MultiHFPending state for Multi
                           handsfree connection */
                        if (mConnectedDevicesList.size() > 1) {
                            mMultiDisconnectDevice = device;
                            transitionTo(mMultiHFPending);
                        }
                    }
                }
                break;
                case DISCONNECT_AUDIO:
                    if (mActiveScoDevice != null) {
                        if (disconnectAudioNative(getByteAddress(mActiveScoDevice))) {
                            log("Disconnecting SCO audio for device = " +
                                                 mActiveScoDevice);
                        } else {
                            Log.e(TAG, "disconnectAudioNative failed" +
                                      "for device = " + mActiveScoDevice);
                        }
                    }
                    break;
                case VOICE_RECOGNITION_START:
                    processLocalVrEvent(HeadsetHalConstants.VR_STATE_STARTED);
                    break;
                case VOICE_RECOGNITION_STOP:
                    processLocalVrEvent(HeadsetHalConstants.VR_STATE_STOPPED);
                    break;
                case INTENT_SCO_VOLUME_CHANGED:
                    if (mActiveScoDevice != null) {
                        processIntentScoVolume((Intent) message.obj, mActiveScoDevice);
                    }
                    break;
                case CALL_STATE_CHANGED:
                    processCallState((HeadsetCallState) message.obj, ((message.arg1 == 1)?true:false));
                    break;
                case INTENT_BATTERY_CHANGED:
                    processIntentBatteryChanged((Intent) message.obj);
                    break;
                case DEVICE_STATE_CHANGED:
                    processDeviceStateChanged((HeadsetDeviceState) message.obj);
                    break;
                case SEND_CCLC_RESPONSE:
                    processSendClccResponse((HeadsetClccResponse) message.obj);
                    break;
                case CLCC_RSP_TIMEOUT:
                {
                    BluetoothDevice device = (BluetoothDevice) message.obj;
                    clccResponseNative(0, 0, 0, 0, false, "", 0, getByteAddress(device));
                }
                    break;
                case SEND_VENDOR_SPECIFIC_RESULT_CODE:
                    processSendVendorSpecificResultCode(
                            (HeadsetVendorSpecificResultCode) message.obj);
                    break;

                case VIRTUAL_CALL_START:
                    initiateScoUsingVirtualVoiceCall();
                    break;
                case VIRTUAL_CALL_STOP:
                    terminateScoUsingVirtualVoiceCall();
                    break;
                case UPDATE_A2DP_PLAY_STATE:
                    processIntentA2dpPlayStateChanged((Intent) message.obj);
                    break;
                case UPDATE_A2DP_CONN_STATE:
                    processIntentA2dpStateChanged((Intent) message.obj);
                    break;
                case DIALING_OUT_TIMEOUT:
                {
                    Log.d(TAG, "mDialingOut is " + mDialingOut);
                    if (mDialingOut) {
                        BluetoothDevice device = (BluetoothDevice)message.obj;
                        Log.d(TAG, "Timeout waiting for call to be placed, resetting mDialingOut");
                        mDialingOut= false;
                        atResponseCodeNative(HeadsetHalConstants.AT_RESPONSE_ERROR,
                                               0, getByteAddress(device));
                    }
                }
                    break;
                case ENABLE_WBS:
                {
                    BluetoothDevice device = (BluetoothDevice) message.obj;
                    configureWBSNative(getByteAddress(device),WBS_CODEC);
                }
                    break;
                case DISABLE_WBS:
                {
                    BluetoothDevice device = (BluetoothDevice) message.obj;
                    configureWBSNative(getByteAddress(device),NBS_CODEC);
                }
                    break;
                case START_VR_TIMEOUT:
                {
                    if (mWaitingForVoiceRecognition) {
                        BluetoothDevice device = (BluetoothDevice)message.obj;
                        mWaitingForVoiceRecognition = false;
                        Log.e(TAG, "Timeout waiting for voice recognition" +
                                                     "to start");
                        atResponseCodeNative(HeadsetHalConstants.AT_RESPONSE_ERROR,
                                               0, getByteAddress(device));
                    }
                }
                    break;
                case STACK_EVENT:
                    StackEvent event = (StackEvent) message.obj;
                    Log.d(TAG, "event type: " + event.type);
                    switch (event.type) {
                        case EVENT_TYPE_CONNECTION_STATE_CHANGED:
                            BluetoothDevice device1 = getDeviceForMessage(CONNECT_TIMEOUT);
                            if (device1 != null && device1.equals(event.device)) {
                                Log.d(TAG, "remove connect timeout for device = " + device1);
                                removeMessages(CONNECT_TIMEOUT);
                            }
                            processConnectionEvent(event.valueInt, event.device);
                            break;
                        case EVENT_TYPE_AUDIO_STATE_CHANGED:
                            processAudioEvent(event.valueInt, event.device);
                            break;
                        case EVENT_TYPE_VR_STATE_CHANGED:
                            processVrEvent(event.valueInt, event.device);
                            break;
                        case EVENT_TYPE_ANSWER_CALL:
                            processAnswerCall(event.device);
                            break;
                        case EVENT_TYPE_HANGUP_CALL:
                            processHangupCall(event.device);
                            break;
                        case EVENT_TYPE_VOLUME_CHANGED:
                            processVolumeEvent(event.valueInt, event.valueInt2,
                                                     event.device);
                            break;
                        case EVENT_TYPE_DIAL_CALL:
                            processDialCall(event.valueString, event.device);
                            break;
                        case EVENT_TYPE_SEND_DTMF:
                            processSendDtmf(event.valueInt, event.device);
                            break;
                        case EVENT_TYPE_NOICE_REDUCTION:
                            processNoiceReductionEvent(event.valueInt, event.device);
                            break;
                        case EVENT_TYPE_WBS:
                            Log.d(TAG, "EVENT_TYPE_WBS codec is " + event.valueInt);
                            processWBSEvent(event.valueInt, event.device);
                            break;
                        case EVENT_TYPE_AT_CHLD:
                            processAtChld(event.valueInt, event.device);
                            break;
                        case EVENT_TYPE_SUBSCRIBER_NUMBER_REQUEST:
                            processSubscriberNumberRequest(event.device);
                            break;
                        case EVENT_TYPE_AT_CIND:
                            processAtCind(event.device);
                            break;
                        case EVENT_TYPE_AT_COPS:
                            processAtCops(event.device);
                            break;
                        case EVENT_TYPE_AT_CLCC:
                            processAtClcc(event.device);
                            break;
                        case EVENT_TYPE_UNKNOWN_AT:
                            processUnknownAt(event.valueString, event.device);
                            break;
                        case EVENT_TYPE_KEY_PRESSED:
                            processKeyPressed(event.device);
                            break;
                        case EVENT_TYPE_AT_BIND:
                            processAtBind(event.valueString, event.valueInt, event.device);
                            break;
                        case EVENT_TYPE_AT_BIEV:
                            processAtBiev(event.valueString, event.device);
                            break;
                        default:
                            Log.e(TAG, "Unknown stack event: " + event.type);
                            break;
                    }
                    break;
                default:
                    return NOT_HANDLED;
            }
            return retValue;
        }

        // in AudioOn state. Some headsets disconnect RFCOMM prior to SCO down. Handle this
        private void processConnectionEvent(int state, BluetoothDevice device) {

        Log.d(TAG, "processConnectionEvent state = " + state + ", device = " +
                                                   device);
            switch (state) {
                case HeadsetHalConstants.CONNECTION_STATE_DISCONNECTED:
                    if (mConnectedDevicesList.contains(device)) {
                        if (mActiveScoDevice != null
                            && mActiveScoDevice.equals(device)&& mAudioState
                            != BluetoothHeadset.STATE_AUDIO_DISCONNECTED) {
                            processAudioEvent(
                                HeadsetHalConstants.AUDIO_STATE_DISCONNECTED, device);
                        }

                        synchronized (HeadsetStateMachine.this) {
                            processWBSEvent(0, device); /* disable WBS audio parameters */
                            mConnectedDevicesList.remove(device);
                            mHeadsetAudioParam.remove(device);
                            mHeadsetBrsf.remove(device);
                            Log.d(TAG, "device " + device.getAddress() +
                                           " is removed in AudioOn state");
                            broadcastConnectionState(device, BluetoothProfile.STATE_DISCONNECTED,
                                                     BluetoothProfile.STATE_CONNECTED);
                            if (mConnectedDevicesList.size() == 0) {
                                transitionTo(mDisconnected);
                            }
                            else {
                                processMultiHFDisconnect(device);
                            }
                        }
                    } else {
                        Log.e(TAG, "Disconnected from unknown device: " + device);
                    }
                    break;
               case HeadsetHalConstants.CONNECTION_STATE_SLC_CONNECTED:
                    if (mRetryConnect.containsKey(device)) {
                        Log.d(TAG, "Removing device " + device +
                                   " conn retry entry since we got SLC");
                        mRetryConnect.remove(device);
                    }
                    processSlcConnected();
                    break;
                case HeadsetHalConstants.CONNECTION_STATE_CONNECTED:
                    if (mConnectedDevicesList.contains(device)) {
                        mIncomingDevice = null;
                        mTargetDevice = null;
                        break;
                    }
                    Log.w(TAG, "HFP to be Connected in AudioOn state");
                    if (okToConnect(device) && (mConnectedDevicesList.size()
                                                      < max_hf_connections) ) {
                        Log.i(TAG,"Incoming Hf accepted");
                        broadcastConnectionState(device, BluetoothProfile.STATE_CONNECTED,
                                          BluetoothProfile.STATE_DISCONNECTED);
                        synchronized (HeadsetStateMachine.this) {
                            if (!mConnectedDevicesList.contains(device)) {
                                mCurrentDevice = device;
                                mConnectedDevicesList.add(device);
                                Log.d(TAG, "device " + device.getAddress() +
                                              " is added in AudioOn state");
                            }
                        }
                        configAudioParameters(device);
                     } else {
                         // reject the connection and stay in Connected state itself
                         Log.i(TAG,"Incoming Hf rejected. priority="
                                      + mService.getPriority(device) +
                                       " bondState=" + device.getBondState());
                         disconnectHfpNative(getByteAddress(device));
                         // the other profile connection should be initiated
                         AdapterService adapterService = AdapterService.getAdapterService();
                         if (adapterService != null) {
                             adapterService.connectOtherProfile(device,
                                             AdapterService.PROFILE_CONN_REJECTED);
                         }
                    }
                    break;
                default:
                    Log.e(TAG, "Connection State Device: " + device + " bad state: " + state);
                    break;
            }
        }

        // in AudioOn state
        private void processAudioEvent(int state, BluetoothDevice device) {
            if (!mConnectedDevicesList.contains(device)) {
                Log.e(TAG, "Audio changed on disconnected device: " + device);
                return;
            }

            switch (state) {
                case HeadsetHalConstants.AUDIO_STATE_DISCONNECTED:
                    if (mAudioState != BluetoothHeadset.STATE_AUDIO_DISCONNECTED) {
                        mAudioState = BluetoothHeadset.STATE_AUDIO_DISCONNECTED;
                        if (mAudioManager.isSpeakerphoneOn()) {
                            // User option might be speaker as sco disconnection
                            // is delayed setting back the speaker option.
                            mAudioManager.setBluetoothScoOn(false);
                            mAudioManager.setSpeakerphoneOn(true);
                        } else {
                            mAudioManager.setBluetoothScoOn(false);
                        }
                        if (mA2dpSuspend) {
                            if ((!isInCall()) && (mPhoneState.getNumber().isEmpty())) {
                                log("Audio is closed,Set A2dpSuspended=false");
                                mAudioManager.setParameters("A2dpSuspended=false");
                                mA2dpSuspend = false;
                            }
                        }
                        broadcastAudioState(device, BluetoothHeadset.STATE_AUDIO_DISCONNECTED,
                                           BluetoothHeadset.STATE_AUDIO_CONNECTED);
                    }
                    transitionTo(mConnected);
                    break;
                case HeadsetHalConstants.AUDIO_STATE_DISCONNECTING:
                    // TODO(BT) adding STATE_AUDIO_DISCONNECTING in BluetoothHeadset?
                    //broadcastAudioState(device, BluetoothHeadset.STATE_AUDIO_DISCONNECTING,
                    //                    BluetoothHeadset.STATE_AUDIO_CONNECTED);
                    break;
                default:
                    Log.e(TAG, "Audio State Device: " + device + " bad state: " + state);
                    break;
            }
        }

        private void processSlcConnected() {
            if (mPhoneProxy != null) {
                try {
                    mPhoneProxy.queryPhoneState();
                } catch (RemoteException e) {
                    Log.e(TAG, Log.getStackTraceString(new Throwable()));
                }
            } else {
                Log.e(TAG, "Handsfree phone proxy null for query phone state");
            }
        }

        private void processIntentScoVolume(Intent intent, BluetoothDevice device) {
            int volumeValue = intent.getIntExtra(AudioManager.EXTRA_VOLUME_STREAM_VALUE, 0);
            if (mPhoneState.getSpeakerVolume() != volumeValue) {
                mPhoneState.setSpeakerVolume(volumeValue);
                setVolumeNative(HeadsetHalConstants.VOLUME_TYPE_SPK,
                                        volumeValue, getByteAddress(device));
            }
        }

        private void processMultiHFDisconnect(BluetoothDevice device) {
            log("AudioOn state: processMultiHFDisconnect");
            /* Assign the current activedevice again if the disconnected
                          device equals to the current active device */
            if (mCurrentDevice != null && mCurrentDevice.equals(device)) {
                int deviceSize = mConnectedDevicesList.size();
                mCurrentDevice = mConnectedDevicesList.get(deviceSize-1);
            }
            if (mAudioState != BluetoothHeadset.STATE_AUDIO_CONNECTED)
                transitionTo(mConnected);

            log("processMultiHFDisconnect , the latest mCurrentDevice is:"
                                      + mCurrentDevice);
            log("AudioOn state: processMultiHFDisconnect ," +
                       "fake broadcasting for mCurrentDevice");
            broadcastConnectionState(mCurrentDevice, BluetoothProfile.STATE_CONNECTED,
                            BluetoothProfile.STATE_DISCONNECTED);
        }
    }

    /* Add MultiHFPending state when atleast 1 HS is connected
            and disconnect/connect new HS */
    private class MultiHFPending extends State {
        @Override
        public void enter() {
            Log.d(TAG, "Enter MultiHFPending: " + getCurrentMessage().what +
                         ", size: " + mConnectedDevicesList.size());
        }

        @Override
        public boolean processMessage(Message message) {
            Log.d(TAG, "MultiHFPending process message: " + message.what +
                         ", size: " + mConnectedDevicesList.size());

            boolean retValue = HANDLED;
            switch(message.what) {
                case CONNECT:
                    deferMessage(message);
                    break;

                case CONNECT_AUDIO:
                    if (mCurrentDevice != null) {
                        connectAudioNative(getByteAddress(mCurrentDevice));
                    }
                    break;
                case CONNECT_TIMEOUT:
                    onConnectionStateChanged(HeadsetHalConstants.CONNECTION_STATE_DISCONNECTED,
                                             getByteAddress(mTargetDevice));
                    break;

                case DISCONNECT_AUDIO:
                    if (mActiveScoDevice != null) {
                        if (disconnectAudioNative(getByteAddress(mActiveScoDevice))) {
                            Log.d(TAG, "MultiHFPending, Disconnecting SCO audio for " +
                                                 mActiveScoDevice);
                        } else {
                            Log.e(TAG, "disconnectAudioNative failed" +
                                      "for device = " + mActiveScoDevice);
                        }
                    }
                    break;
                case DISCONNECT:
                    BluetoothDevice device = (BluetoothDevice) message.obj;
                    if (mConnectedDevicesList.contains(device) &&
                        mTargetDevice != null && mTargetDevice.equals(device)) {
                        // cancel connection to the mTargetDevice
                        broadcastConnectionState(device,
                                       BluetoothProfile.STATE_DISCONNECTED,
                                       BluetoothProfile.STATE_CONNECTING);
                        synchronized (HeadsetStateMachine.this) {
                            mTargetDevice = null;
                        }
                    } else {
                        deferMessage(message);
                    }
                    break;
                case VOICE_RECOGNITION_START:
                    device = (BluetoothDevice) message.obj;
                    if (mConnectedDevicesList.contains(device)) {
                        processLocalVrEvent(HeadsetHalConstants.VR_STATE_STARTED);
                    }
                    break;
                case VOICE_RECOGNITION_STOP:
                    device = (BluetoothDevice) message.obj;
                    if (mConnectedDevicesList.contains(device)) {
                        processLocalVrEvent(HeadsetHalConstants.VR_STATE_STOPPED);
                    }
                    break;
                case INTENT_SCO_VOLUME_CHANGED:
                    if (mActiveScoDevice != null) {
                        processIntentScoVolume((Intent) message.obj, mActiveScoDevice);
                    }
                    break;
                case INTENT_BATTERY_CHANGED:
                    processIntentBatteryChanged((Intent) message.obj);
                    break;
                case CALL_STATE_CHANGED:
                    processCallState((HeadsetCallState) message.obj,
                                      ((message.arg1 == 1)?true:false));
                    break;
                case DEVICE_STATE_CHANGED:
                    processDeviceStateChanged((HeadsetDeviceState) message.obj);
                    break;
                case SEND_CCLC_RESPONSE:
                    processSendClccResponse((HeadsetClccResponse) message.obj);
                    break;
                case CLCC_RSP_TIMEOUT:
                {
                    device = (BluetoothDevice) message.obj;
                    clccResponseNative(0, 0, 0, 0, false, "", 0, getByteAddress(device));
                }
                    break;
                case UPDATE_A2DP_PLAY_STATE:
                    processIntentA2dpPlayStateChanged((Intent) message.obj);
                    break;
                case UPDATE_A2DP_CONN_STATE:
                    processIntentA2dpStateChanged((Intent) message.obj);
                    break;
                case DIALING_OUT_TIMEOUT:
                    Log.d(TAG, "mDialingOut is " + mDialingOut);
                    if (mDialingOut) {
                        device = (BluetoothDevice) message.obj;
                        Log.d(TAG, "Timeout waiting for call to be placed, resetting mDialingOut");
                        mDialingOut= false;
                        atResponseCodeNative(HeadsetHalConstants.AT_RESPONSE_ERROR,
                                             0, getByteAddress(device));
                    }
                    break;
                case VIRTUAL_CALL_START:
                    device = (BluetoothDevice) message.obj;
                    if(mConnectedDevicesList.contains(device)) {
                        initiateScoUsingVirtualVoiceCall();
                    }
                    break;
                case VIRTUAL_CALL_STOP:
                    device = (BluetoothDevice) message.obj;
                    if (mConnectedDevicesList.contains(device)) {
                        terminateScoUsingVirtualVoiceCall();
                    }
                    break;
                case ENABLE_WBS:
                {
                    device = (BluetoothDevice) message.obj;
                    configureWBSNative(getByteAddress(device),WBS_CODEC);
                }
                    break;
                case DISABLE_WBS:
                {
                    device = (BluetoothDevice) message.obj;
                    configureWBSNative(getByteAddress(device),NBS_CODEC);
                }
                    break;
                case START_VR_TIMEOUT:
                    if (mWaitingForVoiceRecognition) {
                        device = (BluetoothDevice) message.obj;
                        mWaitingForVoiceRecognition = false;
                        Log.e(TAG, "Timeout waiting for voice" +
                                             "recognition to start");
                        atResponseCodeNative(HeadsetHalConstants.AT_RESPONSE_ERROR,
                                               0, getByteAddress(device));
                    }
                    break;
                case QUERY_PHONE_STATE_AT_SLC:
                    try {
                        log("Update call states after SLC is up");
                        mPhoneProxy.queryPhoneState();
                    } catch (RemoteException e) {
                        Log.e(TAG, Log.getStackTraceString(new Throwable()));
                    }
                    break;
                case STACK_EVENT:
                    StackEvent event = (StackEvent) message.obj;
                    if (DBG) {
                        log("event type: " + event.type);
                    }
                    switch (event.type) {
                        case EVENT_TYPE_CONNECTION_STATE_CHANGED:
                            BluetoothDevice device1 = getDeviceForMessage(CONNECT_TIMEOUT);
                            if (device1 != null && device1.equals(event.device)) {
                                Log.d(TAG, "remove connect timeout for device = " + device1);
                                removeMessages(CONNECT_TIMEOUT);
                            }
                            processConnectionEvent(event.valueInt, event.device);
                            break;
                        case EVENT_TYPE_AUDIO_STATE_CHANGED:
                            processAudioEvent(event.valueInt, event.device);
                            break;
                        case EVENT_TYPE_VR_STATE_CHANGED:
                            processVrEvent(event.valueInt,event.device);
                            break;
                        case EVENT_TYPE_ANSWER_CALL:
                            //TODO(BT) could answer call happen on Connected state?
                            processAnswerCall(event.device);
                            break;
                        case EVENT_TYPE_HANGUP_CALL:
                            // TODO(BT) could hangup call happen on Connected state?
                            processHangupCall(event.device);
                            break;
                        case EVENT_TYPE_VOLUME_CHANGED:
                            processVolumeEvent(event.valueInt, event.valueInt2,
                                                    event.device);
                            break;
                        case EVENT_TYPE_DIAL_CALL:
                            processDialCall(event.valueString, event.device);
                            break;
                        case EVENT_TYPE_SEND_DTMF:
                            processSendDtmf(event.valueInt, event.device);
                            break;
                        case EVENT_TYPE_NOICE_REDUCTION:
                            processNoiceReductionEvent(event.valueInt, event.device);
                            break;
                        case EVENT_TYPE_SUBSCRIBER_NUMBER_REQUEST:
                            processSubscriberNumberRequest(event.device);
                            break;
                        case EVENT_TYPE_AT_CIND:
                            processAtCind(event.device);
                            break;
                        case EVENT_TYPE_AT_CHLD:
                            processAtChld(event.valueInt, event.device);
                            break;
                        case EVENT_TYPE_AT_COPS:
                            processAtCops(event.device);
                            break;
                        case EVENT_TYPE_AT_CLCC:
                            processAtClcc(event.device);
                            break;
                        case EVENT_TYPE_UNKNOWN_AT:
                            processUnknownAt(event.valueString,event.device);
                            break;
                        case EVENT_TYPE_KEY_PRESSED:
                            processKeyPressed(event.device);
                            break;
                        case EVENT_TYPE_AT_BIND:
                            processAtBind(event.valueString, event.valueInt, event.device);
                            break;
                        case EVENT_TYPE_AT_BIEV:
                            processAtBiev(event.valueString, event.device);
                            break;
                        default:
                            Log.e(TAG, "Unexpected event: " + event.type);
                            break;
                    }
                    break;
                default:
                    return NOT_HANDLED;
            }
            return retValue;
        }

        // in MultiHFPending state
        private void processConnectionEvent(int state, BluetoothDevice device) {
            Log.d(TAG, "processConnectionEvent state = " + state +
                                     ", device = " + device);
            switch (state) {
                case HeadsetHalConstants.CONNECTION_STATE_DISCONNECTED:
                    if (mConnectedDevicesList.contains(device)) {
                        if (mMultiDisconnectDevice != null &&
                                mMultiDisconnectDevice.equals(device)) {
                            mMultiDisconnectDevice = null;

                          synchronized (HeadsetStateMachine.this) {
                              mConnectedDevicesList.remove(device);
                              mHeadsetAudioParam.remove(device);
                              mHeadsetBrsf.remove(device);
                              Log.d(TAG, "device " + device.getAddress() +
                                      " is removed in MultiHFPending state");
                              broadcastConnectionState(device,
                                        BluetoothProfile.STATE_DISCONNECTED,
                                        BluetoothProfile.STATE_DISCONNECTING);
                          }

                          if (mTargetDevice != null) {
                              if (!connectHfpNative(getByteAddress(mTargetDevice))) {

                                broadcastConnectionState(mTargetDevice,
                                          BluetoothProfile.STATE_DISCONNECTED,
                                          BluetoothProfile.STATE_CONNECTING);
                                  synchronized (HeadsetStateMachine.this) {
                                      mTargetDevice = null;
                                      if (mConnectedDevicesList.size() == 0) {
                                          // Should be not in this state since it has at least
                                          // one HF connected in MultiHFPending state
                                          Log.d(TAG, "Should be not in this state, error handling");
                                          transitionTo(mDisconnected);
                                      }
                                      else {
                                          processMultiHFDisconnect(device);
                                      }
                                  }
                              }
                          } else {
                              synchronized (HeadsetStateMachine.this) {
                                  mIncomingDevice = null;
                                  if (mConnectedDevicesList.size() == 0) {
                                      transitionTo(mDisconnected);
                                  }
                                  else {
                                      processMultiHFDisconnect(device);
                                  }
                              }
                           }
                        } else {
                            /* Another HF disconnected when one HF is connecting */
                            synchronized (HeadsetStateMachine.this) {
                              mConnectedDevicesList.remove(device);
                              mHeadsetAudioParam.remove(device);
                              mHeadsetBrsf.remove(device);

                              Log.d(TAG, "device " + device.getAddress() +
                                           " is removed in MultiHFPending state");
                            }
                            broadcastConnectionState(device,
                                BluetoothProfile.STATE_DISCONNECTED,
                                BluetoothProfile.STATE_CONNECTED);
                        }
                    } else if (mTargetDevice != null && mTargetDevice.equals(device)) {
                        if (mRetryConnect.containsKey(mTargetDevice)) {
                            Log.d(TAG, "Removing conn retry entry for device = " + mTargetDevice);
                            mRetryConnect.remove(mTargetDevice);
                        }
                        broadcastConnectionState(mTargetDevice, BluetoothProfile.STATE_DISCONNECTED,
                                                 BluetoothProfile.STATE_CONNECTING);
                        synchronized (HeadsetStateMachine.this) {
                            mTargetDevice = null;
                            if (mConnectedDevicesList.size() == 0) {
                                transitionTo(mDisconnected);
                            }
                            else
                            {
                               if (mAudioState == BluetoothHeadset.STATE_AUDIO_CONNECTED)
                                   transitionTo(mAudioOn);
                               else transitionTo(mConnected);
                            }
                        }
                    } else {
                        Log.e(TAG, "Unknown device Disconnected: " + device);
                    }
                    break;
            case HeadsetHalConstants.CONNECTION_STATE_CONNECTED:
                /* Outgoing disconnection for device failed */
                if (mConnectedDevicesList.contains(device)) {

                    broadcastConnectionState(device, BluetoothProfile.STATE_CONNECTED,
                                             BluetoothProfile.STATE_DISCONNECTING);
                    if (mTargetDevice != null) {
                        broadcastConnectionState(mTargetDevice, BluetoothProfile.STATE_DISCONNECTED,
                                                 BluetoothProfile.STATE_CONNECTING);
                    }
                    synchronized (HeadsetStateMachine.this) {
                        mTargetDevice = null;
                        if (mAudioState == BluetoothHeadset.STATE_AUDIO_CONNECTED)
                            transitionTo(mAudioOn);
                        else transitionTo(mConnected);
                    }
                } else if (mTargetDevice != null && mTargetDevice.equals(device)) {

                    synchronized (HeadsetStateMachine.this) {
                            mCurrentDevice = device;
                            mConnectedDevicesList.add(device);
                            Log.d(TAG, "device " + device.getAddress() +
                                      " is added in MultiHFPending state");
                            mTargetDevice = null;
                            if (mAudioState == BluetoothHeadset.STATE_AUDIO_CONNECTED)
                                transitionTo(mAudioOn);
                            else transitionTo(mConnected);
                    }

                    broadcastConnectionState(device, BluetoothProfile.STATE_CONNECTED,
                                             BluetoothProfile.STATE_CONNECTING);
                    configAudioParameters(device);
                } else {
                    Log.w(TAG, "Some other incoming HF connected" +
                                          "in Multi Pending state");
                    if (okToConnect(device) &&
                            (mConnectedDevicesList.size() < max_hf_connections)) {
                        Log.i(TAG,"Incoming Hf accepted");
                        broadcastConnectionState(device, BluetoothProfile.STATE_CONNECTED,
                                         BluetoothProfile.STATE_DISCONNECTED);

                        synchronized (HeadsetStateMachine.this) {
                            if (!mConnectedDevicesList.contains(device)) {
                                mCurrentDevice = device;
                                mConnectedDevicesList.add(device);
                                Log.d(TAG, "device " + device.getAddress() +
                                            " is added in MultiHFPending state");
                            }
                        }
                        configAudioParameters(device);
                    } else {
                        // reject the connection and stay in Pending state itself
                        Log.i(TAG,"Incoming Hf rejected. priority=" +
                                          mService.getPriority(device) +
                                  " bondState=" + device.getBondState());
                        disconnectHfpNative(getByteAddress(device));
                        // the other profile connection should be initiated
                        AdapterService adapterService = AdapterService.getAdapterService();
                        if (adapterService != null) {
                            adapterService.connectOtherProfile(device,
                                          AdapterService.PROFILE_CONN_REJECTED);
                        }
                    }
                }
                break;
            case HeadsetHalConstants.CONNECTION_STATE_SLC_CONNECTED:
                if (mRetryConnect.containsKey(device)) {
                    Log.d(TAG, "Removing device " + device +
                               " conn retry entry since we got SLC");
                    mRetryConnect.remove(device);
                }
                processSlcConnected();
                break;
            case HeadsetHalConstants.CONNECTION_STATE_CONNECTING:
                if (mConnectedDevicesList.contains(device)) {
                    Log.e(TAG, "current device tries to connect back");
                } else if (mTargetDevice != null && mTargetDevice.equals(device)) {
                    if (DBG) {
                        log("Stack and target device are connecting");
                    }
                }
                else if (mIncomingDevice != null && mIncomingDevice.equals(device)) {
                    Log.e(TAG, "Another connecting event on" +
                                              "the incoming device");
                }
                break;
            case HeadsetHalConstants.CONNECTION_STATE_DISCONNECTING:
                if (mConnectedDevicesList.contains(device)) {
                    if (DBG) {
                        log("stack is disconnecting mCurrentDevice");
                    }
                } else if (mTargetDevice != null && mTargetDevice.equals(device)) {
                    Log.e(TAG, "TargetDevice is getting disconnected");
                } else if (mIncomingDevice != null && mIncomingDevice.equals(device)) {
                    Log.e(TAG, "IncomingDevice is getting disconnected");
                } else {
                    Log.e(TAG, "Disconnecting unknow device: " + device);
                }
                break;
            default:
                Log.e(TAG, "Incorrect state: " + state);
                break;
            }
        }

        private void processAudioEvent(int state, BluetoothDevice device) {
            if (!mConnectedDevicesList.contains(device)) {
                Log.e(TAG, "Audio changed on disconnected device: " + device);
                return;
            }

            switch (state) {
                case HeadsetHalConstants.AUDIO_STATE_CONNECTED:
                    if (!isScoAcceptable()) {
                        Log.e(TAG,"Audio Connected without any listener");
                        disconnectAudioNative(getByteAddress(device));
                        break;
                    }
                    mAudioState = BluetoothHeadset.STATE_AUDIO_CONNECTED;
                    setAudioParameters(device); /* Set proper Audio Parameters. */
                    mAudioManager.setBluetoothScoOn(true);
                    mActiveScoDevice = device;
                    broadcastAudioState(device, BluetoothHeadset.STATE_AUDIO_CONNECTED,
                            BluetoothHeadset.STATE_AUDIO_CONNECTING);
                    /* The state should be still in MultiHFPending state when
                       audio connected since other device is still connecting/
                       disconnecting */
                    break;
                case HeadsetHalConstants.AUDIO_STATE_CONNECTING:
                    mAudioState = BluetoothHeadset.STATE_AUDIO_CONNECTING;
                    broadcastAudioState(device, BluetoothHeadset.STATE_AUDIO_CONNECTING,
                                        BluetoothHeadset.STATE_AUDIO_DISCONNECTED);
                    break;
                case HeadsetHalConstants.AUDIO_STATE_DISCONNECTED:
                    if (mAudioState != BluetoothHeadset.STATE_AUDIO_DISCONNECTED) {
                        mAudioState = BluetoothHeadset.STATE_AUDIO_DISCONNECTED;
                    if (mAudioManager.isSpeakerphoneOn()) {
                        // User option might be speaker as sco disconnection
                        // is delayed setting back the speaker option.
                        mAudioManager.setBluetoothScoOn(false);
                        mAudioManager.setSpeakerphoneOn(true);
                    } else {
                        mAudioManager.setBluetoothScoOn(false);
                    }
                        if (mA2dpSuspend) {
                            if ((!isInCall()) && (mPhoneState.getNumber().isEmpty())) {
                                log("Audio is closed,Set A2dpSuspended=false");
                                mAudioManager.setParameters("A2dpSuspended=false");
                                mA2dpSuspend = false;
                            }
                        }
                        broadcastAudioState(device, BluetoothHeadset.STATE_AUDIO_DISCONNECTED,
                                            BluetoothHeadset.STATE_AUDIO_CONNECTED);
                    }
                    /* The state should be still in MultiHFPending state when audio
                       disconnected since other device is still connecting/
                       disconnecting */
                    break;

                default:
                    Log.e(TAG, "Audio State Device: " + device + " bad state: " + state);
                    break;
            }
        }
        private void processSlcConnected() {
            if (mPhoneProxy != null) {
                // start phone state listener here, instead of on disconnected exit()
                // On BT off, exitting SM sends a SM exit() call which incorrectly forces
                // a listenForPhoneState(true).
                // Additionally, no indicator updates should be sent prior to SLC setup
                mPhoneState.listenForPhoneState(true);
                sendMessageDelayed(QUERY_PHONE_STATE_AT_SLC, QUERY_PHONE_STATE_CHANGED_DELAYED);
                mA2dpSuspend = false;/*Reset at SLC*/
                mPendingCiev = false;
                mPendingCallStates.clear();
                if ((isInCall()) && (mA2dpState == BluetoothProfile.STATE_CONNECTED)) {
                    log("Headset connected while we are in some call state");
                    log("Make A2dpSuspended=true here");
                    mAudioManager.setParameters("A2dpSuspended=true");
                    mA2dpSuspend = true;
                }
            } else {
                Log.e(TAG, "Handsfree phone proxy null for query phone state");
            }
        }

        private void processMultiHFDisconnect(BluetoothDevice device) {
            log("MultiHFPending state: processMultiHFDisconnect");
            if (mActiveScoDevice != null && mActiveScoDevice.equals(device)) {
                log ("mActiveScoDevice is disconnected, setting it to null");
                mActiveScoDevice = null;
            }
            /* Assign the current activedevice again if the disconnected
               device equals to the current active device */
            if (mCurrentDevice != null && mCurrentDevice.equals(device)) {
                int deviceSize = mConnectedDevicesList.size();
                mCurrentDevice = mConnectedDevicesList.get(deviceSize-1);
            }
            // The disconnected device is not current active device
            if (mAudioState == BluetoothHeadset.STATE_AUDIO_CONNECTED)
                transitionTo(mAudioOn);
            else transitionTo(mConnected);
            log("processMultiHFDisconnect , the latest mCurrentDevice is:"
                                            + mCurrentDevice);
            log("MultiHFPending state: processMultiHFDisconnect ," +
                         "fake broadcasting for mCurrentDevice");
            broadcastConnectionState(mCurrentDevice, BluetoothProfile.STATE_CONNECTED,
                            BluetoothProfile.STATE_DISCONNECTED);
        }

        private void processIntentScoVolume(Intent intent, BluetoothDevice device) {
            int volumeValue = intent.getIntExtra(AudioManager.EXTRA_VOLUME_STREAM_VALUE, 0);
            if (mPhoneState.getSpeakerVolume() != volumeValue) {
                mPhoneState.setSpeakerVolume(volumeValue);
                setVolumeNative(HeadsetHalConstants.VOLUME_TYPE_SPK,
                                    volumeValue, getByteAddress(device));
            }
        }
    }


    private ServiceConnection mConnection = new ServiceConnection() {
        public void onServiceConnected(ComponentName className, IBinder service) {
            log("Proxy object connected");
            mPhoneProxy = IBluetoothHeadsetPhone.Stub.asInterface(service);
        }

        public void onServiceDisconnected(ComponentName className) {
            log("Proxy object disconnected");
            mPhoneProxy = null;
        }
    };

    // HFP Connection state of the device could be changed by the state machine
    // in separate thread while this method is executing.
    int getConnectionState(BluetoothDevice device) {
        if (getCurrentState() == mDisconnected) {
            log("currentState is Disconnected");
            return BluetoothProfile.STATE_DISCONNECTED;
        }

        synchronized (this) {
            IState currentState = getCurrentState();
            log("currentState = " + currentState);
            if (currentState == mPending) {
                if ((mTargetDevice != null) && mTargetDevice.equals(device)) {
                    return BluetoothProfile.STATE_CONNECTING;
                }
                if (mConnectedDevicesList.contains(device)) {
                    return BluetoothProfile.STATE_DISCONNECTING;
                }
                if ((mIncomingDevice != null) && mIncomingDevice.equals(device)) {
                    return BluetoothProfile.STATE_CONNECTING; // incoming connection
                }
                return BluetoothProfile.STATE_DISCONNECTED;
            }

            if (currentState == mMultiHFPending) {
                if ((mTargetDevice != null) && mTargetDevice.equals(device)) {
                    return BluetoothProfile.STATE_CONNECTING;
                }
                if ((mIncomingDevice != null) && mIncomingDevice.equals(device)) {
                    return BluetoothProfile.STATE_CONNECTING; // incoming connection
                }
                if (mConnectedDevicesList.contains(device)) {
                    if ((mMultiDisconnectDevice != null) &&
                            (!mMultiDisconnectDevice.equals(device))) {
                        // The device is still connected
                        return BluetoothProfile.STATE_CONNECTED;
                    }
                    return BluetoothProfile.STATE_DISCONNECTING;
                }
                return BluetoothProfile.STATE_DISCONNECTED;
            }

            if (currentState == mConnected || currentState == mAudioOn) {
                if (mConnectedDevicesList.contains(device)) {
                    return BluetoothProfile.STATE_CONNECTED;
                }
                return BluetoothProfile.STATE_DISCONNECTED;
            } else {
                Log.e(TAG, "Bad currentState: " + currentState);
                return BluetoothProfile.STATE_DISCONNECTED;
            }
        }
    }

    List<BluetoothDevice> getConnectedDevices() {
        List<BluetoothDevice> devices = new ArrayList<BluetoothDevice>();
        synchronized(this) {
            for (int i = 0; i < mConnectedDevicesList.size(); i++)
                devices.add(mConnectedDevicesList.get(i));
            }

        return devices;
    }

    boolean isAudioOn() {
        return (getCurrentState() == mAudioOn);
    }

    boolean isAudioConnected(BluetoothDevice device) {
        synchronized(this) {

            /*  Additional check for audio state included for the case when PhoneApp queries
            Bluetooth Audio state, before we receive the close event from the stack for the
            sco disconnect issued in AudioOn state. This was causing a mismatch in the
            Incall screen UI. */

            if (getCurrentState() == mAudioOn && mCurrentDevice.equals(device)
                && mAudioState != BluetoothHeadset.STATE_AUDIO_DISCONNECTED)
            {
                return true;
            }
        }
        return false;
    }

    int getAudioState(BluetoothDevice device) {
        synchronized(this) {
            if (mConnectedDevicesList.size() == 0) {
                return BluetoothHeadset.STATE_AUDIO_DISCONNECTED;
            }
        }
        return mAudioState;
    }

    private void processVrEvent(int state, BluetoothDevice device) {

        if(device == null) {
            Log.w(TAG, "processVrEvent device is null");
            return;
        }
        Log.d(TAG, "processVrEvent: state=" + state + " mVoiceRecognitionStarted: " +
            mVoiceRecognitionStarted + " mWaitingforVoiceRecognition: " + mWaitingForVoiceRecognition +
            " isInCall: " + isInCall());
        if (state == HeadsetHalConstants.VR_STATE_STARTED) {
            if (!isVirtualCallInProgress() &&
                !isInCall())
            {
                IDeviceIdleController dic = IDeviceIdleController.Stub.asInterface(
                        ServiceManager.getService(Context.DEVICE_IDLE_CONTROLLER));
                if (dic != null) {
                    try {
                        dic.exitIdle("voice-command");
                    } catch (RemoteException e) {
                    }
                }
                try {
                    mService.startActivity(sVoiceCommandIntent);
                } catch (ActivityNotFoundException e) {
                    atResponseCodeNative(HeadsetHalConstants.AT_RESPONSE_ERROR,
                                        0, getByteAddress(device));
                    return;
                }
                expectVoiceRecognition(device);
            }
        } else if (state == HeadsetHalConstants.VR_STATE_STOPPED) {
            if (mVoiceRecognitionStarted || mWaitingForVoiceRecognition)
            {
                atResponseCodeNative(HeadsetHalConstants.AT_RESPONSE_OK,
                                         0, getByteAddress(device));
                mVoiceRecognitionStarted = false;
                mWaitingForVoiceRecognition = false;
                if (!isInCall() && (mActiveScoDevice != null)) {
                    disconnectAudioNative(getByteAddress(mActiveScoDevice));
                    mAudioManager.setParameters("A2dpSuspended=false");
                }
            }
            else
            {
                atResponseCodeNative(HeadsetHalConstants.AT_RESPONSE_ERROR,
                                        0, getByteAddress(device));
            }
        } else {
            Log.e(TAG, "Bad Voice Recognition state: " + state);
        }
    }

    private void processLocalVrEvent(int state)
    {
        BluetoothDevice device = null;
        if (state == HeadsetHalConstants.VR_STATE_STARTED)
        {
            boolean needAudio = true;
            if (mVoiceRecognitionStarted || isInCall())
            {
                Log.e(TAG, "Voice recognition started when call is active. isInCall:" + isInCall() +
                    " mVoiceRecognitionStarted: " + mVoiceRecognitionStarted);
                return;
            }
            mVoiceRecognitionStarted = true;

            if (mWaitingForVoiceRecognition)
            {
                device = getDeviceForMessage(START_VR_TIMEOUT);
                if (device == null)
                    return;

                Log.d(TAG, "Voice recognition started successfully");
                mWaitingForVoiceRecognition = false;
                atResponseCodeNative(HeadsetHalConstants.AT_RESPONSE_OK,
                                        0, getByteAddress(device));
                removeMessages(START_VR_TIMEOUT);
            }
            else
            {
                Log.d(TAG, "Voice recognition started locally");
                needAudio = startVoiceRecognitionNative(getByteAddress(mCurrentDevice));
                if (mCurrentDevice != null)
                    device = mCurrentDevice;
            }

            if (needAudio && !isAudioOn())
            {
                Log.d(TAG, "Initiating audio connection for Voice Recognition");
                // At this stage, we need to be sure that AVDTP is not streaming. This is needed
                // to be compliant with the AV+HFP Whitepaper as we cannot have A2DP in
                // streaming state while a SCO connection is established.
                // This is needed for VoiceDial scenario alone and not for
                // incoming call/outgoing call scenarios as the phone enters MODE_RINGTONE
                // or MODE_IN_CALL which shall automatically suspend the AVDTP stream if needed.
                // Whereas for VoiceDial we want to activate the SCO connection but we are still
                // in MODE_NORMAL and hence the need to explicitly suspend the A2DP stream
                mAudioManager.setParameters("A2dpSuspended=true");
                if (device != null) {
                    connectAudioNative(getByteAddress(device));
                } else {
                    Log.e(TAG, "device not found for VR");
                }
            }

            if (mStartVoiceRecognitionWakeLock.isHeld()) {
                mStartVoiceRecognitionWakeLock.release();
            }
        }
        else
        {
            Log.d(TAG, "Voice Recognition stopped. mVoiceRecognitionStarted: " + mVoiceRecognitionStarted +
                " mWaitingForVoiceRecognition: " + mWaitingForVoiceRecognition);
            if (mVoiceRecognitionStarted || mWaitingForVoiceRecognition)
            {
                mVoiceRecognitionStarted = false;
                mWaitingForVoiceRecognition = false;

                if (mActiveScoDevice != null &&
                           stopVoiceRecognitionNative(getByteAddress(mActiveScoDevice))
                           && (!isInCall() || (mPhoneState.getCallState() ==
                           HeadsetHalConstants.CALL_STATE_INCOMING))) {
                    disconnectAudioNative(getByteAddress(mActiveScoDevice));
                    mAudioManager.setParameters("A2dpSuspended=false");
                }
            }
        }
    }

    private synchronized void expectVoiceRecognition(BluetoothDevice device) {
        mWaitingForVoiceRecognition = true;
        Message m = obtainMessage(START_VR_TIMEOUT);
        m.obj = getMatchingDevice(device);
        sendMessageDelayed(m, START_VR_TIMEOUT_VALUE);

        if (!mStartVoiceRecognitionWakeLock.isHeld()) {
            mStartVoiceRecognitionWakeLock.acquire(START_VR_TIMEOUT_VALUE);
        }
    }

    List<BluetoothDevice> getDevicesMatchingConnectionStates(int[] states) {
        List<BluetoothDevice> deviceList = new ArrayList<BluetoothDevice>();
        Set<BluetoothDevice> bondedDevices = mAdapter.getBondedDevices();
        int connectionState;
        synchronized (this) {
            for (BluetoothDevice device : bondedDevices) {
                ParcelUuid[] featureUuids = device.getUuids();
                if (!BluetoothUuid.containsAnyUuid(featureUuids, HEADSET_UUIDS)) {
                    continue;
                }
                connectionState = getConnectionState(device);
                for(int i = 0; i < states.length; i++) {
                    if (connectionState == states[i]) {
                        deviceList.add(device);
                    }
                }
            }
        }
        return deviceList;
    }

    private BluetoothDevice getDeviceForMessage(int what)
    {
        if (what == CONNECT_TIMEOUT) {
            log("getDeviceForMessage: returning mTargetDevice for what=" + what);
            return mTargetDevice;
        }
        if (mConnectedDevicesList.size() == 0) {
            log("getDeviceForMessage: No connected device. what=" + what);
            return null;
        }
        for (BluetoothDevice device : mConnectedDevicesList)
        {
            if (getHandler().hasMessages(what, device))
            {
                log("getDeviceForMessage: returning " + device);
                return device;
            }
        }
        log("getDeviceForMessage: No matching device for " + what + ". Returning null");
        return null;
    }

    private BluetoothDevice getMatchingDevice(BluetoothDevice device)
    {
        for (BluetoothDevice matchingDevice : mConnectedDevicesList)
        {
            if (matchingDevice.equals(device))
            {
                return matchingDevice;
            }
        }
        return null;
    }

    // This method does not check for error conditon (newState == prevState)
    private void broadcastConnectionState(BluetoothDevice device, int newState, int prevState) {
        Log.d(TAG, "Connection state " + device + ": " + prevState + "->" + newState);
        if(prevState == BluetoothProfile.STATE_CONNECTED) {
            // Headset is disconnecting, stop Virtual call if active.
            terminateScoUsingVirtualVoiceCall();
        }

        /* Notifying the connection state change of the profile before sending the intent for
           connection state change, as it was causing a race condition, with the UI not being
           updated with the correct connection state. */
        mService.notifyProfileConnectionStateChanged(device, BluetoothProfile.HEADSET,
                                                     newState, prevState);
        Intent intent = new Intent(BluetoothHeadset.ACTION_CONNECTION_STATE_CHANGED);
        intent.putExtra(BluetoothProfile.EXTRA_PREVIOUS_STATE, prevState);
        intent.putExtra(BluetoothProfile.EXTRA_STATE, newState);
        intent.putExtra(BluetoothDevice.EXTRA_DEVICE, device);
        mService.sendBroadcastAsUser(intent, UserHandle.ALL,
                HeadsetService.BLUETOOTH_PERM);
    }

    private void broadcastAudioState(BluetoothDevice device, int newState, int prevState) {
        if(prevState == BluetoothHeadset.STATE_AUDIO_CONNECTED) {
            // When SCO gets disconnected during call transfer, Virtual call
            //needs to be cleaned up.So call terminateScoUsingVirtualVoiceCall.
            terminateScoUsingVirtualVoiceCall();
        }
        Intent intent = new Intent(BluetoothHeadset.ACTION_AUDIO_STATE_CHANGED);
        intent.putExtra(BluetoothProfile.EXTRA_PREVIOUS_STATE, prevState);
        intent.putExtra(BluetoothProfile.EXTRA_STATE, newState);
        intent.putExtra(BluetoothDevice.EXTRA_DEVICE, device);
        mService.sendBroadcastAsUser(intent, UserHandle.ALL,
                HeadsetService.BLUETOOTH_PERM);
        Log.d(TAG, "Audio state " + device + ": " + prevState + "->" + newState);


    }

    /*
     * Put the AT command, company ID, arguments, and device in an Intent and broadcast it.
     */
    private void broadcastVendorSpecificEventIntent(String command,
                                                    int companyId,
                                                    int commandType,
                                                    Object[] arguments,
                                                    BluetoothDevice device) {
        log("broadcastVendorSpecificEventIntent(" + command + ")");
        Intent intent =
                new Intent(BluetoothHeadset.ACTION_VENDOR_SPECIFIC_HEADSET_EVENT);
        intent.putExtra(BluetoothHeadset.EXTRA_VENDOR_SPECIFIC_HEADSET_EVENT_CMD, command);
        intent.putExtra(BluetoothHeadset.EXTRA_VENDOR_SPECIFIC_HEADSET_EVENT_CMD_TYPE,
                        commandType);
        // assert: all elements of args are Serializable
        intent.putExtra(BluetoothHeadset.EXTRA_VENDOR_SPECIFIC_HEADSET_EVENT_ARGS, arguments);
        intent.putExtra(BluetoothDevice.EXTRA_DEVICE, device);

        intent.addCategory(BluetoothHeadset.VENDOR_SPECIFIC_HEADSET_EVENT_COMPANY_ID_CATEGORY
            + "." + Integer.toString(companyId));

        mService.sendBroadcastAsUser(intent, UserHandle.ALL,
                HeadsetService.BLUETOOTH_PERM);
    }

    /*
     * Put the HF indicator assigned number, value and device in an Intent and broadcast it.
     */

    private void broadcastHfIndicatorValueChangeIntent(int anum, long value,
                                                    BluetoothDevice device) {
        Log.d(TAG, "broadcastHfIndicatorValueChangeIntent");
        Intent intent =
                new Intent(BluetoothHeadset.ACTION_HF_INDICATOR_VALUE_CHANGED);
        intent.putExtra(BluetoothDevice.EXTRA_DEVICE, device);
        intent.addCategory(BluetoothHeadset.HF_INDICATOR_ASSIGNED_NUMBER
            + "." + Integer.toString(anum));
        intent.addCategory(BluetoothHeadset.HF_INDICATOR_ASSIGNED_NUMBER_VALUE
            + "." + Long.toString(value));

        mService.sendBroadcast(intent, HeadsetService.BLUETOOTH_PERM);
    }

    private void configAudioParameters(BluetoothDevice device)
    {
        // Reset NREC on connect event. Headset will override later
        HashMap<String, Integer> AudioParamConfig = new HashMap<String, Integer>();
        AudioParamConfig.put("NREC", 1);
        AudioParamConfig.put("codec", NBS_CODEC);
        mHeadsetAudioParam.put(device, AudioParamConfig);
        mAudioManager.setParameters(HEADSET_NAME + "=" + getCurrentDeviceName(device) + ";" +
                                    HEADSET_NREC + "=on");
        Log.d(TAG, "configAudioParameters for device:" + device + " are: nrec = " +
                      AudioParamConfig.get("NREC"));
    }

    private void setAudioParameters(BluetoothDevice device)
    {
        // 1. update nrec value
        // 2. update headset name
        int mNrec = 0;
        int mCodec = 0;
        HashMap<String, Integer> AudioParam = mHeadsetAudioParam.get(device);
        if (AudioParam != null && !AudioParam.isEmpty()) {
            if (AudioParam.containsKey("codec"))
                mCodec =  AudioParam.get("codec");
            if (AudioParam.containsKey("NREC"))
                mNrec = AudioParam.get("NREC");
        } else {
            Log.e(TAG,"setAudioParameters: AudioParam not found");
        }

        if (mCodec != WBS_CODEC) {
            Log.d(TAG, "Use NBS PCM samples:" + device);
            mAudioManager.setParameters(HEADSET_WBS + "=off");
        } else {
            Log.d(TAG, "Use WBS PCM samples:" + device);
            mAudioManager.setParameters(HEADSET_WBS + "=on");
        }
        if (mNrec == 1) {
            log("Set NREC: 1 for device:" + device);
            mAudioManager.setParameters(HEADSET_NREC + "=on");
        } else {
            log("Set NREC: 0 for device:" + device);
            mAudioManager.setParameters(HEADSET_NREC + "=off");
        }
        mAudioManager.setParameters(HEADSET_NAME + "=" + getCurrentDeviceName(device));
    }

    private String parseUnknownAt(String atString)
    {
        StringBuilder atCommand = new StringBuilder(atString.length());
        String result = null;

        for (int i = 0; i < atString.length(); i++) {
            char c = atString.charAt(i);
            if (c == '"') {
                int j = atString.indexOf('"', i + 1 );  // search for closing "
                if (j == -1) {  // unmatched ", insert one.
                    atCommand.append(atString.substring(i, atString.length()));
                    atCommand.append('"');
                    break;
                }
                atCommand.append(atString.substring(i, j + 1));
                i = j;
            } else if (c != ' ') {
                atCommand.append(Character.toUpperCase(c));
            }
        }
        result = atCommand.toString();
        return result;
    }

    private int getAtCommandType(String atCommand)
    {
        int commandType = mPhonebook.TYPE_UNKNOWN;
        String atString = null;
        atCommand = atCommand.trim();
        if (atCommand.length() > 5)
        {
            atString = atCommand.substring(5);
            if (atString.startsWith("?"))     // Read
                commandType = mPhonebook.TYPE_READ;
            else if (atString.startsWith("=?"))   // Test
                commandType = mPhonebook.TYPE_TEST;
            else if (atString.startsWith("="))   // Set
                commandType = mPhonebook.TYPE_SET;
            else
                commandType = mPhonebook.TYPE_UNKNOWN;
        }
        return commandType;
    }

    /* Method to check if Virtual Call in Progress */
    private boolean isVirtualCallInProgress() {
        return mVirtualCallStarted;
    }

    void setVirtualCallInProgress(boolean state) {
        mVirtualCallStarted = state;
    }

    /* NOTE: Currently the VirtualCall API does not support handling of
    call transfers. If it is initiated from the handsfree device,
    HeadsetStateMachine will end the virtual call by calling
    terminateScoUsingVirtualVoiceCall() in broadcastAudioState() */
    synchronized boolean initiateScoUsingVirtualVoiceCall() {
        log("initiateScoUsingVirtualVoiceCall: Received");
        // 1. Check if the SCO state is idle
        if (isInCall() || mVoiceRecognitionStarted) {
            Log.e(TAG, "initiateScoUsingVirtualVoiceCall: Call in progress.");
            return false;
        }
        setVirtualCallInProgress(true);

        // 2. Update the connectivity network type to controller for CxM optimisation.
        sendVoipConnectivityNetworktype(true);

        if (mA2dpState == BluetoothProfile.STATE_CONNECTED) {
            mAudioManager.setParameters("A2dpSuspended=true");
            mA2dpSuspend = true;
            if (mA2dpPlayState == BluetoothA2dp.STATE_PLAYING) {
                log("suspending A2DP stream for SCO");
                mPendingCiev = true;
                //This is VOIP call, dont need to remember the states
                return true;
            }
        }

        // 3. Send virtual phone state changed to initialize SCO
        processCallState(new HeadsetCallState(0, 0,
            HeadsetHalConstants.CALL_STATE_DIALING, "", 0), true);
        processCallState(new HeadsetCallState(0, 0,
            HeadsetHalConstants.CALL_STATE_ALERTING, "", 0), true);
        processCallState(new HeadsetCallState(1, 0,
            HeadsetHalConstants.CALL_STATE_IDLE, "", 0), true);
        // Done
        log("initiateScoUsingVirtualVoiceCall: Done");
        return true;
    }

    synchronized boolean terminateScoUsingVirtualVoiceCall() {
        log("terminateScoUsingVirtualVoiceCall: Received");

        if (!isVirtualCallInProgress()) {
            Log.e(TAG, "terminateScoUsingVirtualVoiceCall:"+
                "No present call to terminate");
            return false;
        }

        // 2. Send virtual phone state changed to close SCO
        processCallState(new HeadsetCallState(0, 0,
            HeadsetHalConstants.CALL_STATE_IDLE, "", 0), true);
        setVirtualCallInProgress(false);
        sendVoipConnectivityNetworktype(false);

        // Virtual call is Ended set A2dpSuspended to false
        if (mA2dpSuspend) {
            log("Virtual call ended, set A2dpSuspended=false");
            mAudioManager.setParameters("A2dpSuspended=false");
            mA2dpSuspend = false;
        }

        // Done
        log("terminateScoUsingVirtualVoiceCall: Done");
        return true;
    }

    /* Check for a2dp state change.mA2dpSuspend is set if we had suspended stream and process only in
       that condition A2dp state could be in playing soon after connection if Headset got
       connected while in call and music was played before that (Special case
       to handle RINGER VOLUME zero + music + call) */
    private void processIntentA2dpStateChanged(Intent intent) {

        int state = intent.getIntExtra(BluetoothProfile.EXTRA_STATE,
                           BluetoothProfile.STATE_DISCONNECTED);
        int oldState = intent.getIntExtra(BluetoothProfile.
                       EXTRA_PREVIOUS_STATE,BluetoothProfile.STATE_DISCONNECTED);
        Log.d(TAG, "A2dp State Changed: Current State: " + state +
                  "Prev State: " + oldState + "A2pSuspend: " + mA2dpSuspend);
        mA2dpState = state;
    }

    private void processIntentA2dpPlayStateChanged(Intent intent) {

        int currState = intent.getIntExtra(BluetoothProfile.EXTRA_STATE,
                                   BluetoothA2dp.STATE_NOT_PLAYING);
        int prevState = intent.getIntExtra(
                                   BluetoothProfile.EXTRA_PREVIOUS_STATE,
                                   BluetoothA2dp.STATE_NOT_PLAYING);
        Log.d(TAG, "A2dp Play State Changed: Current State: " + currState +
                  "Prev State: " + prevState + "A2pSuspend: " + mA2dpSuspend);

        if (prevState == BluetoothA2dp.STATE_PLAYING) {
            if (mA2dpSuspend && mPendingCiev) {
                if (isVirtualCallInProgress()) {
                    //Send virtual phone state changed to initialize SCO
                    processCallState(new HeadsetCallState(0, 0,
                          HeadsetHalConstants.CALL_STATE_DIALING, "", 0),
                          true);
                    processCallState(new HeadsetCallState(0, 0,
                          HeadsetHalConstants.CALL_STATE_ALERTING, "", 0),
                          true);
                    processCallState(new HeadsetCallState(1, 0,
                          HeadsetHalConstants.CALL_STATE_IDLE, "", 0),
                          true);
                } else {
                    //send incomming phone status to remote device
                    log("A2dp is suspended, updating phone status if any");
                    Iterator<HeadsetCallState> it = mPendingCallStates.iterator();
                    if (it != null) {
                        while (it.hasNext()) {
                            HeadsetCallState callState = it.next();
                            phoneStateChangeNative( callState.mNumActive,
                                            callState.mNumHeld,callState.mCallState,
                                            callState.mNumber,callState.mType);
                            it.remove();
                        }
                    } else {
                        Log.d(TAG, "There are no pending call state changes");
                    }
                }
                mPendingCiev = false;
            }
        }
        else if (prevState == BluetoothA2dp.STATE_NOT_PLAYING) {
            Log.d(TAG, "A2dp Started " + currState);
            if ((isInCall() || isVirtualCallInProgress()) && isConnected()) {
                if(mA2dpSuspend)
                    Log.e(TAG,"A2dp started while in call, ERROR");
                else {
                    log("Suspend A2dp");
                    mA2dpSuspend = true;
                    mAudioManager.setParameters("A2dpSuspended=true");
                }
            }
        }
        mA2dpPlayState = currState;
    }

    private void processAnswerCall(BluetoothDevice device) {
        if(device == null) {
            Log.w(TAG, "processAnswerCall device is null");
            return;

        }

        if (mPhoneProxy != null) {
            try {
                mPhoneProxy.answerCall();
            } catch (RemoteException e) {
                Log.e(TAG, Log.getStackTraceString(new Throwable()));
            }
        } else {
            Log.e(TAG, "Handsfree phone proxy null for answering call");
        }
    }

    private void processHangupCall(BluetoothDevice device) {
        if(device == null) {
            Log.w(TAG, "processHangupCall device is null");
            return;
        }
        // Close the virtual call if active. Virtual call should be
        // terminated for CHUP callback event
        if (isVirtualCallInProgress()) {
            terminateScoUsingVirtualVoiceCall();
        } else {
            if (mPhoneProxy != null) {
                try {
                    mPhoneProxy.hangupCall();
                } catch (RemoteException e) {
                    Log.e(TAG, Log.getStackTraceString(new Throwable()));
                }
            } else {
                Log.e(TAG, "Handsfree phone proxy null for hanging up call");
            }
        }
    }

    private void processDialCall(String number, BluetoothDevice device) {
        if(device == null) {
            Log.w(TAG, "processDialCall device is null");
            return;
        }

        String dialNumber;
        if (mDialingOut) {
            Log.d(TAG, "processDialCall, already dialling");
            atResponseCodeNative(HeadsetHalConstants.AT_RESPONSE_ERROR, 0,
                                       getByteAddress(device));
            return;
        }
        if ((number == null) || (number.length() == 0)) {
            dialNumber = mPhonebook.getLastDialledNumber();
            if (dialNumber == null) {
                Log.d(TAG, "processDialCall, last dial number null");
                atResponseCodeNative(HeadsetHalConstants.AT_RESPONSE_ERROR, 0,
                                       getByteAddress(device));
                return;
            }
        } else if (number.charAt(0) == '>') {
            // Yuck - memory dialling requested.
            // Just dial last number for now
            if (number.startsWith(">9999")) {   // for PTS test
                atResponseCodeNative(HeadsetHalConstants.AT_RESPONSE_ERROR, 0,
                                       getByteAddress(device));
                return;
            }
            log("processDialCall, memory dial do last dial for now");
            dialNumber = mPhonebook.getLastDialledNumber();
            if (dialNumber == null) {
                Log.d(TAG, "processDialCall, last dial number null");
                atResponseCodeNative(HeadsetHalConstants.AT_RESPONSE_ERROR, 0,
                                       getByteAddress(device));
                return;
            }
        } else {
            // Remove trailing ';'
            if (number.charAt(number.length() - 1) == ';') {
                number = number.substring(0, number.length() - 1);
            }

            dialNumber = PhoneNumberUtils.convertPreDial(number);
        }
        // Check for virtual call to terminate before sending Call Intent
        terminateScoUsingVirtualVoiceCall();

        Intent intent = new Intent(Intent.ACTION_CALL_PRIVILEGED,
                                   Uri.fromParts(SCHEME_TEL, dialNumber, null));
        intent.setFlags(Intent.FLAG_ACTIVITY_NEW_TASK);
        mService.startActivity(intent);
        // TODO(BT) continue send OK reults code after call starts
        //          hold wait lock, start a timer, set wait call flag
        //          Get call started indication from bluetooth phone
        mDialingOut = true;
        Message m = obtainMessage(DIALING_OUT_TIMEOUT);
        m.obj = getMatchingDevice(device);
        sendMessageDelayed(m, DIALING_OUT_TIMEOUT_VALUE);
    }

    private void processVolumeEvent(int volumeType, int volume, BluetoothDevice device) {
        if(device != null && !device.equals(mActiveScoDevice) && mPhoneState.isInCall()) {
            Log.w(TAG, "ignore processVolumeEvent");
            return;
        }

        if (volumeType == HeadsetHalConstants.VOLUME_TYPE_SPK) {
            mPhoneState.setSpeakerVolume(volume);
            int flag = (getCurrentState() == mAudioOn) ? AudioManager.FLAG_SHOW_UI : 0;
            mAudioManager.setStreamVolume(AudioManager.STREAM_BLUETOOTH_SCO, volume, flag);
        } else if (volumeType == HeadsetHalConstants.VOLUME_TYPE_MIC) {
            mPhoneState.setMicVolume(volume);
        } else {
            Log.e(TAG, "Bad voluem type: " + volumeType);
        }
    }

    private void processSendDtmf(int dtmf, BluetoothDevice device) {
        if(device == null) {
            Log.w(TAG, "processSendDtmf device is null");
            return;
        }

        if (mPhoneProxy != null) {
            try {
                mPhoneProxy.sendDtmf(dtmf);
            } catch (RemoteException e) {
                Log.e(TAG, Log.getStackTraceString(new Throwable()));
            }
        } else {
            Log.e(TAG, "Handsfree phone proxy null for sending DTMF");
        }
    }

    private void processCallState(HeadsetCallState callState) {
        processCallState(callState, false);
    }

    private void processCallState(HeadsetCallState callState,
        boolean isVirtualCall) {
        mPhoneState.setNumActiveCall(callState.mNumActive);
        mPhoneState.setNumHeldCall(callState.mNumHeld);
        mPhoneState.setCallState(callState.mCallState);
        mPhoneState.setNumber(callState.mNumber);
        mPhoneState.setType(callState.mType);
        if (mDialingOut && callState.mCallState ==
                HeadsetHalConstants.CALL_STATE_DIALING) {
                BluetoothDevice device = getDeviceForMessage(DIALING_OUT_TIMEOUT);
                removeMessages(DIALING_OUT_TIMEOUT);
                Log.d(TAG, "mDialingOut is " + mDialingOut + ", device " + device);
                mDialingOut = false;
                if (device == null) {
                    return;
                }
                atResponseCodeNative(HeadsetHalConstants.AT_RESPONSE_OK,
                                                       0, getByteAddress(device));
<<<<<<< HEAD
=======
                removeMessages(DIALING_OUT_TIMEOUT);
            } else if (callState.mCallState ==
                HeadsetHalConstants.CALL_STATE_ACTIVE || callState.mCallState
                == HeadsetHalConstants.CALL_STATE_IDLE) {
                mDialingOut = false;
            }
>>>>>>> f0d25c3d
        }

        /* Set ActiveScoDevice to null when call ends */
        if ((mActiveScoDevice != null) && !isInCall() &&
                callState.mCallState == HeadsetHalConstants.CALL_STATE_IDLE)
            mActiveScoDevice = null;

        log("mNumActive: " + callState.mNumActive + " mNumHeld: " +
            callState.mNumHeld +" mCallState: " + callState.mCallState);
        log("mNumber: " + callState.mNumber + " mType: " + callState.mType);
        if(!isVirtualCall) {
            /* Specific handling when HS connects while in Voip call */
            if (isVirtualCallInProgress() && !isInCall() &&
                callState.mCallState == HeadsetHalConstants.CALL_STATE_IDLE) {
                Log.d(TAG, "update btif for Virtual Call active");
                callState.mNumActive = 1;
                mPhoneState.setNumActiveCall(callState.mNumActive);
            } else {
                /* Not a Virtual call request. End the virtual call, if running,
                before sending phoneStateChangeNative to BTIF */
                terminateScoUsingVirtualVoiceCall();


               /* Specific handling for case of starting MO/MT call while VOIP
               is ongoing, terminateScoUsingVirtualVoiceCall() resets callState
               from INCOMING/DIALING to IDLE. Some HS send AT+CIND? to read call
               indicators and get wrong value of callsetup. This case is hit only
               when SCO for VOIP call is not terminated via SDK API call. */
               if (mPhoneState.getCallState() != callState.mCallState) {
                   mPhoneState.setCallState(callState.mCallState);
               }
            }
        }
        processA2dpState(callState);
    }

    /* This function makes sure that we send a2dp suspend before updating on Incomming call status.
       There may problem with some headsets if send ring and a2dp is not suspended,
       so here we suspend stream if active before updating remote.We resume streaming once
       callstate is idle and there are no active or held calls. */

    private void processA2dpState(HeadsetCallState callState) {
        log("mA2dpPlayState " + mA2dpPlayState + " mA2dpSuspend  " + mA2dpSuspend );
        if ((isInCall()) && (isConnected()) &&
            (mA2dpState == BluetoothProfile.STATE_CONNECTED)) {
            if (!mA2dpSuspend) {
                Log.d(TAG, "Suspend A2DP streaming");
                mAudioManager.setParameters("A2dpSuspended=true");
                mA2dpSuspend = true;
            }
            // Cache the call states for CS calls only
            if (mA2dpPlayState == BluetoothA2dp.STATE_PLAYING && !isVirtualCallInProgress()) {
                Log.d(TAG, "Cache the call state for future");
                mPendingCiev = true;
                mPendingCallStates.add(callState);
                return ;
            }
        }
        if (getCurrentState() != mDisconnected) {
            log("No A2dp playing to suspend");
            phoneStateChangeNative(callState.mNumActive, callState.mNumHeld,
                callState.mCallState, callState.mNumber, callState.mType);
        }
        if (mA2dpSuspend && (!isAudioOn())) {
            if ((!isInCall()) && (callState.mNumber.isEmpty())) {
                log("Set A2dpSuspended=false to reset the a2dp state to standby");
                mAudioManager.setParameters("A2dpSuspended=false");
                mA2dpSuspend = false;
            }
        }
    }

    // 1 enable noice reduction
    // 0 disable noice reduction
    private void processNoiceReductionEvent(int enable, BluetoothDevice device) {
        HashMap<String, Integer> AudioParamNrec = mHeadsetAudioParam.get(device);
        if (AudioParamNrec != null && !AudioParamNrec.isEmpty()) {
            if (enable == 1)
                AudioParamNrec.put("NREC", 1);
            else
                AudioParamNrec.put("NREC", 0);
            log("NREC value for device :" + device + " is: " +
                    AudioParamNrec.get("NREC"));
        } else {
            Log.e(TAG,"processNoiceReductionEvent: AudioParamNrec is null ");
        }

        if (mActiveScoDevice != null && mActiveScoDevice.equals(device)
                && mAudioState == BluetoothHeadset.STATE_AUDIO_CONNECTED) {
            setAudioParameters(device);
        }
    }

    // 2 - WBS on
    // 1 - NBS on
    private void processWBSEvent(int enable, BluetoothDevice device) {
        HashMap<String, Integer> AudioParamCodec = mHeadsetAudioParam.get(device);
        if (AudioParamCodec != null && !AudioParamCodec.isEmpty()) {
            AudioParamCodec.put("codec", enable);
        } else {
            Log.e(TAG,"processWBSEvent: AudioParamNrec is null ");
        }

        if (enable == 2) {
            Log.d(TAG, "AudioManager.setParameters bt_wbs=on for " +
                        device.getName() + " - " + device.getAddress());
            mAudioManager.setParameters(HEADSET_WBS + "=on");
        } else {
            Log.d(TAG, "AudioManager.setParameters bt_wbs=off for " +
                        device.getName() + " - " + device.getAddress());
            mAudioManager.setParameters(HEADSET_WBS + "=off");
        }
    }

    private void processAtChld(int chld, BluetoothDevice device) {
        if(device == null) {
            Log.w(TAG, "processAtChld device is null");
            return;
        }

        if (mPhoneProxy != null) {
            try {
                if (mPhoneProxy.processChld(chld)) {
                    atResponseCodeNative(HeadsetHalConstants.AT_RESPONSE_OK,
                                               0, getByteAddress(device));
                } else {
                    atResponseCodeNative(HeadsetHalConstants.AT_RESPONSE_ERROR,
                                               0, getByteAddress(device));
                }
            } catch (RemoteException e) {
                Log.e(TAG, Log.getStackTraceString(new Throwable()));
                atResponseCodeNative(HeadsetHalConstants.AT_RESPONSE_ERROR,
                                               0, getByteAddress(device));
            }
        } else {
            Log.e(TAG, "Handsfree phone proxy null for At+Chld");
            atResponseCodeNative(HeadsetHalConstants.AT_RESPONSE_ERROR,
                                               0, getByteAddress(device));
        }
    }

    private void processSubscriberNumberRequest(BluetoothDevice device) {
        if(device == null) {
            Log.w(TAG, "processSubscriberNumberRequest device is null");
            return;
        }

        if (mPhoneProxy != null) {
            try {
                String number = mPhoneProxy.getSubscriberNumber();
                if (number != null) {
                    atResponseStringNative("+CNUM: ,\"" + number + "\"," +
                                                PhoneNumberUtils.toaFromString(number) +
                                                ",,4", getByteAddress(device));
                    atResponseCodeNative(HeadsetHalConstants.AT_RESPONSE_OK,
                                                0, getByteAddress(device));
                } else {
                    Log.e(TAG, "getSubscriberNumber returns null");
                    atResponseCodeNative(HeadsetHalConstants.AT_RESPONSE_ERROR,
                                                0, getByteAddress(device));
                }
            } catch (RemoteException e) {
                Log.e(TAG, Log.getStackTraceString(new Throwable()));
                atResponseCodeNative(HeadsetHalConstants.AT_RESPONSE_ERROR,
                                                 0, getByteAddress(device));
            }
        } else {
            Log.e(TAG, "Handsfree phone proxy null for At+CNUM");
        }
    }

    private void processAtCind(BluetoothDevice device) {
        int call, call_setup;

        if(device == null) {
            Log.w(TAG, "processAtCind device is null");
            return;
        }

        /* Handsfree carkits expect that +CIND is properly responded to
         Hence we ensure that a proper response is sent
         for the virtual call too.*/
        if (isVirtualCallInProgress()) {
            call = 1;
            call_setup = 0;
        } else {
            // regular phone call
            call = mPhoneState.getNumActiveCall();
            call_setup = mPhoneState.getNumHeldCall();
        }

        cindResponseNative(mPhoneState.getService(), call,
                           call_setup, mPhoneState.getCallState(),
                           mPhoneState.getSignal(), mPhoneState.getRoam(),
                           mPhoneState.getBatteryCharge(), getByteAddress(device));
    }

    private void processAtCops(BluetoothDevice device) {
        if(device == null) {
            Log.w(TAG, "processAtCops device is null");
            return;
        }

        if (mPhoneProxy != null) {
            try {
                String operatorName = mPhoneProxy.getNetworkOperator();
                if (operatorName == null) {
                    operatorName = "";
                }
                copsResponseNative(operatorName, getByteAddress(device));
            } catch (RemoteException e) {
                Log.e(TAG, Log.getStackTraceString(new Throwable()));
                copsResponseNative("", getByteAddress(device));
            }
        } else {
            Log.e(TAG, "Handsfree phone proxy null for At+COPS");
            copsResponseNative("", getByteAddress(device));
        }
    }

    private void processAtClcc(BluetoothDevice device) {
        if(device == null) {
            Log.w(TAG, "processAtClcc device is null");
            return;
        }

        if (mPhoneProxy != null) {
            try {
                if(isVirtualCallInProgress()) {
                    String phoneNumber = "";
                    int type = PhoneNumberUtils.TOA_Unknown;
                    try {
                        phoneNumber = mPhoneProxy.getSubscriberNumber();
                        type = PhoneNumberUtils.toaFromString(phoneNumber);
                    } catch (RemoteException ee) {
                        Log.e(TAG, "Unable to retrieve phone number"+
                            "using IBluetoothHeadsetPhone proxy");
                        phoneNumber = "";
                    }
                    clccResponseNative(1, 0, 0, 0, false, phoneNumber, type,
                                                       getByteAddress(device));
                    clccResponseNative(0, 0, 0, 0, false, "", 0, getByteAddress(device));
                }
                else if (!mPhoneProxy.listCurrentCalls()) {
                    clccResponseNative(0, 0, 0, 0, false, "", 0,
                                                       getByteAddress(device));
                }
                else
                {
                    Log.d(TAG, "Starting CLCC response timeout for device: "
                                                                     + device);
                    Message m = obtainMessage(CLCC_RSP_TIMEOUT);
                    m.obj = getMatchingDevice(device);
                    sendMessageDelayed(m, CLCC_RSP_TIMEOUT_VALUE);
                }
            } catch (RemoteException e) {
                Log.e(TAG, Log.getStackTraceString(new Throwable()));
                clccResponseNative(0, 0, 0, 0, false, "", 0, getByteAddress(device));
            }
        } else {
            Log.e(TAG, "Handsfree phone proxy null for At+CLCC");
            clccResponseNative(0, 0, 0, 0, false, "", 0, getByteAddress(device));
        }
    }

    private void processAtCscs(String atString, int type, BluetoothDevice device) {
        log("processAtCscs - atString = "+ atString);
        if(mPhonebook != null) {
            mPhonebook.handleCscsCommand(atString, type, device);
        }
        else {
            Log.e(TAG, "Phonebook handle null for At+CSCS");
            atResponseCodeNative(HeadsetHalConstants.AT_RESPONSE_ERROR, 0, getByteAddress(device));
        }
    }

    private void processAtCpbs(String atString, int type, BluetoothDevice device) {
        log("processAtCpbs - atString = "+ atString);
        if(mPhonebook != null) {
            mPhonebook.handleCpbsCommand(atString, type, device);
        }
        else {
            Log.e(TAG, "Phonebook handle null for At+CPBS");
            atResponseCodeNative(HeadsetHalConstants.AT_RESPONSE_ERROR, 0, getByteAddress(device));
        }
    }

    private void processAtCpbr(String atString, int type, BluetoothDevice device) {
        log("processAtCpbr - atString = "+ atString);
        if(mPhonebook != null) {
            mPhonebook.handleCpbrCommand(atString, type, device);
        }
        else {
            Log.e(TAG, "Phonebook handle null for At+CPBR");
            atResponseCodeNative(HeadsetHalConstants.AT_RESPONSE_ERROR, 0, getByteAddress(device));
        }
    }

    /**
     * Find a character ch, ignoring quoted sections.
     * Return input.length() if not found.
     */
    static private int findChar(char ch, String input, int fromIndex) {
        for (int i = fromIndex; i < input.length(); i++) {
            char c = input.charAt(i);
            if (c == '"') {
                i = input.indexOf('"', i + 1);
                if (i == -1) {
                    return input.length();
                }
            } else if (c == ch) {
                return i;
            }
        }
        return input.length();
    }

    /**
     * Break an argument string into individual arguments (comma delimited).
     * Integer arguments are turned into Integer objects. Otherwise a String
     * object is used.
     */
    static private Object[] generateArgs(String input) {
        int i = 0;
        int j;
        ArrayList<Object> out = new ArrayList<Object>();
        while (i <= input.length()) {
            j = findChar(',', input, i);

            String arg = input.substring(i, j);
            try {
                out.add(new Integer(arg));
            } catch (NumberFormatException e) {
                out.add(arg);
            }

            i = j + 1; // move past comma
        }
        return out.toArray();
    }

    /**
     * Break an argument string into individual arguments (comma delimited).
     * First argument is turned into integer object and second into long object.
     * Otherwise a String object is used.
     */
    static private Object[] generateArgsBiev(String input) {
        int i = 0;
        int j;
        ArrayList<Object> out = new ArrayList<Object>();
        while (i <= input.length()) {
            j = findChar(',', input, i);
            String arg = input.substring(i, j);
            try {
                if (i == 0)
                    out.add(new Integer(arg));
                else
                    out.add(new Long(arg));
            } catch (NumberFormatException e) {
                out.add(arg);
            }

            i = j + 1; // move past comma
        }
        return out.toArray();
    }

    /**
     * @return {@code true} if the given string is a valid vendor-specific AT command.
     */
    private boolean processVendorSpecificAt(String atString) {
        log("processVendorSpecificAt - atString = " + atString);

        // Currently we accept only SET type commands.
        int indexOfEqual = atString.indexOf("=");
        if (indexOfEqual == -1) {
            Log.e(TAG, "processVendorSpecificAt: command type error in " + atString);
            return false;
        }

        String command = atString.substring(0, indexOfEqual);
        Integer companyId = VENDOR_SPECIFIC_AT_COMMAND_COMPANY_ID.get(command);
        if (companyId == null) {
            Log.e(TAG, "processVendorSpecificAt: unsupported command: " + atString);
            return false;
        }

        String arg = atString.substring(indexOfEqual + 1);
        if (arg.startsWith("?")) {
            Log.e(TAG, "processVendorSpecificAt: command type error in " + atString);
            return false;
        }

        Object[] args = generateArgs(arg);
        broadcastVendorSpecificEventIntent(command,
                                           companyId,
                                           BluetoothHeadset.AT_CMD_TYPE_SET,
                                           args,
                                           mCurrentDevice);
        atResponseCodeNative(HeadsetHalConstants.AT_RESPONSE_OK, 0, getByteAddress(mCurrentDevice));
        return true;
    }

    private void processUnknownAt(String atString, BluetoothDevice device) {
        if(device == null) {
            Log.w(TAG, "processUnknownAt device is null");
            return;
        }

        // TODO (BT)
        log("processUnknownAt - atString = "+ atString);
        String atCommand = parseUnknownAt(atString);
        int commandType = getAtCommandType(atCommand);
        if (atCommand.startsWith("+CSCS"))
            processAtCscs(atCommand.substring(5), commandType, device);
        else if (atCommand.startsWith("+CPBS"))
            processAtCpbs(atCommand.substring(5), commandType, device);
        else if (atCommand.startsWith("+CPBR"))
            processAtCpbr(atCommand.substring(5), commandType, device);
        else if (!processVendorSpecificAt(atCommand))
            atResponseCodeNative(HeadsetHalConstants.AT_RESPONSE_ERROR, 0, getByteAddress(device));
    }

    private void processKeyPressed(BluetoothDevice device) {
        if(device == null) {
            Log.w(TAG, "processKeyPressed device is null");
            return;
        }

        if (mPhoneState.getCallState() == HeadsetHalConstants.CALL_STATE_INCOMING) {
            if (mPhoneProxy != null) {
                try {
                    mPhoneProxy.answerCall();
                } catch (RemoteException e) {
                    Log.e(TAG, Log.getStackTraceString(new Throwable()));
                }
            } else {
                Log.e(TAG, "Handsfree phone proxy null for answering call");
            }
        } else if (mPhoneState.getNumActiveCall() > 0) {
            if (!isAudioOn())
            {
                connectAudioNative(getByteAddress(mCurrentDevice));
            }
            else
            {
                if (mPhoneProxy != null) {
                    try {
                        mPhoneProxy.hangupCall();
                    } catch (RemoteException e) {
                        Log.e(TAG, Log.getStackTraceString(new Throwable()));
                    }
                } else {
                    Log.e(TAG, "Handsfree phone proxy null for hangup call");
                }
            }
        } else {
            String dialNumber = mPhonebook.getLastDialledNumber();
            if (dialNumber == null) {
                log("processKeyPressed, last dial number null");
                return;
            }
            Intent intent = new Intent(Intent.ACTION_CALL_PRIVILEGED,
                                       Uri.fromParts(SCHEME_TEL, dialNumber, null));
            intent.setFlags(Intent.FLAG_ACTIVITY_NEW_TASK);
            mService.startActivity(intent);
        }
    }

    private void processAtBind(String hf_ind, int type, BluetoothDevice device) {
        if(device == null) {
            Log.w(TAG, "processAtBind device is null");
            return;
        }
        Log.d(TAG, "processAtBind for device:" + device + "type = " + type);
        // find the current enable/diable status from app and update to stack.
        // loop through list of hf indicators AG supports
        if (type == 1) {
            for (Iterator<Pair<Integer, Boolean>> iter =
                    mHfIndicatorAgList.iterator(); iter.hasNext(); ) {
                Pair<Integer, Boolean> entry = iter.next();
                bindResponseNative(entry.first, entry.second, getByteAddress(device));
            }
            atResponseCodeNative(HeadsetHalConstants.AT_RESPONSE_OK, 0, getByteAddress(device));
        } else if (type == 0) {
            Log.d(TAG, "hf_ind " + hf_ind);
            Object[] args = generateArgs(hf_ind);
            for (int i = 0; i < args.length; i++) {
                mHfIndicatorHfList.add((int)args[i]);
            }
        }
        else {
            StringBuilder sb = new StringBuilder("(");
            String result = null;
            for (Iterator<Pair<Integer, Boolean>> iter =
                    mHfIndicatorAgList.iterator(); iter.hasNext(); ) {
                Pair<Integer, Boolean> entry = iter.next();
                //Make a string and send down;
                //TODO: Check limit of 20, see if multiple res needs to be sent when > 20
                sb.append(entry.first);
                sb.append(",");
            }
            sb.replace(sb.length() - 1, sb.length(), ")");
            result = sb.toString();
            Log.d(TAG, "AG list of HF ind = " + result);
            bindStringResponseNative(result, getByteAddress(device));
            atResponseCodeNative(HeadsetHalConstants.AT_RESPONSE_OK, 0, getByteAddress(device));
        }
    }

    private void processAtBiev(String hf_ind_value, BluetoothDevice device) {
        boolean found = false;
        int anum;
        long value;

        if(device == null) {
            Log.w(TAG, "processAtBiev device is null");
            return;
        }
        Object[] args = generateArgsBiev(hf_ind_value);
        anum = (int)args[0];
        value = (long)args[1];
        Log.d(TAG, "processAtBiev for device:" + device + " anum = " + anum + " value = " + value);
        for (Iterator<Pair<Integer, Boolean>> iter =
                mHfIndicatorAgList.iterator(); iter.hasNext(); ) {
            Pair<Integer, Boolean> entry = iter.next();
            if (entry.first.equals(anum))
            {
                if ((entry.second == true) && (value < 2))
                {
                    broadcastHfIndicatorValueChangeIntent(anum, value, device);
                    atResponseCodeNative(HeadsetHalConstants.AT_RESPONSE_OK, 0,
                                                       getByteAddress(device));
                }
                else
                {
                    Log.w(TAG, "assigned num " + anum + " is disabled or value not correct");
                    atResponseCodeNative(HeadsetHalConstants.AT_RESPONSE_ERROR, 0,
                                                          getByteAddress(device));
                }
                found = true;
                break;
            }
        }
        if(!found)
        {
           Log.w(TAG, "assigned num " + anum + " not present in AG list");
           atResponseCodeNative(HeadsetHalConstants.AT_RESPONSE_ERROR, 0, getByteAddress(device));
        }
    }

    private void onConnectionStateChanged(int state, byte[] address) {
        StackEvent event = new StackEvent(EVENT_TYPE_CONNECTION_STATE_CHANGED);
        event.valueInt = state;
        event.device = getDevice(address);
        sendMessage(STACK_EVENT, event);
    }

    private void onAudioStateChanged(int state, byte[] address) {
        StackEvent event = new StackEvent(EVENT_TYPE_AUDIO_STATE_CHANGED);
        event.valueInt = state;
        event.device = getDevice(address);
        sendMessage(STACK_EVENT, event);
    }

    private void onVrStateChanged(int state, byte[] address) {
        StackEvent event = new StackEvent(EVENT_TYPE_VR_STATE_CHANGED);
        event.valueInt = state;
        event.device = getDevice(address);
        sendMessage(STACK_EVENT, event);
    }

    private void onAnswerCall(byte[] address) {
        StackEvent event = new StackEvent(EVENT_TYPE_ANSWER_CALL);
        event.device = getDevice(address);
        sendMessage(STACK_EVENT, event);
    }

    private void onHangupCall(byte[] address) {
        StackEvent event = new StackEvent(EVENT_TYPE_HANGUP_CALL);
        event.device = getDevice(address);
        sendMessage(STACK_EVENT, event);
    }

    private void onVolumeChanged(int type, int volume, byte[] address) {
        StackEvent event = new StackEvent(EVENT_TYPE_VOLUME_CHANGED);
        event.valueInt = type;
        event.valueInt2 = volume;
        event.device = getDevice(address);
        sendMessage(STACK_EVENT, event);
    }

    private void onDialCall(String number, byte[] address) {
        StackEvent event = new StackEvent(EVENT_TYPE_DIAL_CALL);
        event.valueString = number;
        event.device = getDevice(address);
        sendMessage(STACK_EVENT, event);
    }

    private void onSendDtmf(int dtmf, byte[] address) {
        StackEvent event = new StackEvent(EVENT_TYPE_SEND_DTMF);
        event.valueInt = dtmf;
        event.device = getDevice(address);
        sendMessage(STACK_EVENT, event);
    }

    private void onNoiceReductionEnable(boolean enable,  byte[] address) {
        StackEvent event = new StackEvent(EVENT_TYPE_NOICE_REDUCTION);
        event.valueInt = enable ? 1 : 0;
        event.device = getDevice(address);
        sendMessage(STACK_EVENT, event);
    }

    private void onWBS(int codec, byte[] address) {
        StackEvent event = new StackEvent(EVENT_TYPE_WBS);
        event.valueInt = codec;
        event.device = getDevice(address);
        sendMessage(STACK_EVENT, event);
    }

    private void onAtChld(int chld, byte[] address) {
        StackEvent event = new StackEvent(EVENT_TYPE_AT_CHLD);
        event.valueInt = chld;
        event.device = getDevice(address);
        sendMessage(STACK_EVENT, event);
    }

    private void onAtCnum(byte[] address) {
        StackEvent event = new StackEvent(EVENT_TYPE_SUBSCRIBER_NUMBER_REQUEST);
        event.device = getDevice(address);
        sendMessage(STACK_EVENT, event);
    }

    private void onAtCind(byte[] address) {
        StackEvent event = new StackEvent(EVENT_TYPE_AT_CIND);
        event.device = getDevice(address);
        sendMessage(STACK_EVENT, event);
    }

    private void onAtCops(byte[] address) {
        StackEvent event = new StackEvent(EVENT_TYPE_AT_COPS);
        event.device = getDevice(address);
        sendMessage(STACK_EVENT, event);
    }

    private void onAtClcc(byte[] address) {
        StackEvent event = new StackEvent(EVENT_TYPE_AT_CLCC);
        event.device = getDevice(address);
        sendMessage(STACK_EVENT, event);
    }

    private void onUnknownAt(String atString, byte[] address) {
        StackEvent event = new StackEvent(EVENT_TYPE_UNKNOWN_AT);
        event.valueString = atString;
        event.device = getDevice(address);
        sendMessage(STACK_EVENT, event);
    }

    private void onKeyPressed(byte[] address) {
        StackEvent event = new StackEvent(EVENT_TYPE_KEY_PRESSED);
        event.device = getDevice(address);
        sendMessage(STACK_EVENT, event);
    }

    private void onAtBind(String hf_ind, int type, byte[] address) {
        StackEvent event = new StackEvent(EVENT_TYPE_AT_BIND);
        event.valueString = hf_ind;
        event.valueInt = type;
        event.device = getDevice(address);
        sendMessage(STACK_EVENT, event);
    }

    private void onAtBiev(String hf_ind_val, byte[] address) {
        StackEvent event = new StackEvent(EVENT_TYPE_AT_BIEV);
        event.valueString= hf_ind_val;
        event.device = getDevice(address);
        sendMessage(STACK_EVENT, event);
    }

    private void processIntentBatteryChanged(Intent intent) {
        int batteryLevel = intent.getIntExtra("level", -1);
        int scale = intent.getIntExtra("scale", -1);
        if (batteryLevel == -1 || scale == -1 || scale == 0) {
            Log.e(TAG, "Bad Battery Changed intent: " + batteryLevel + "," + scale);
            return;
        }
        batteryLevel = batteryLevel * 5 / scale;
        mPhoneState.setBatteryCharge(batteryLevel);
    }

    private void processDeviceStateChanged(HeadsetDeviceState deviceState) {
        notifyDeviceStatusNative(deviceState.mService, deviceState.mRoam, deviceState.mSignal,
                                 deviceState.mBatteryCharge);
    }

    private void processSendClccResponse(HeadsetClccResponse clcc) {
        BluetoothDevice device = getDeviceForMessage(CLCC_RSP_TIMEOUT);
        if (device == null) {
            return;
        }
        if (clcc.mIndex == 0) {
            removeMessages(CLCC_RSP_TIMEOUT);
        }
        clccResponseNative(clcc.mIndex, clcc.mDirection, clcc.mStatus, clcc.mMode, clcc.mMpty,
                           clcc.mNumber, clcc.mType, getByteAddress(device));
    }

    private void processSendVendorSpecificResultCode(HeadsetVendorSpecificResultCode resultCode) {
        String stringToSend = resultCode.mCommand + ": ";
        if (resultCode.mArg != null) {
            stringToSend += resultCode.mArg;
        }
        atResponseStringNative(stringToSend, getByteAddress(resultCode.mDevice));
    }

    private String getCurrentDeviceName(BluetoothDevice device) {
        String defaultName = "<unknown>";

        if(device == null) {
            return defaultName;
        }

        String deviceName = device.getName();
        if (deviceName == null) {
            return defaultName;
        }
        return deviceName;
    }

    private byte[] getByteAddress(BluetoothDevice device) {
        return Utils.getBytesFromAddress(device.getAddress());
    }

    private BluetoothDevice getDevice(byte[] address) {
        return mAdapter.getRemoteDevice(Utils.getAddressStringFromByte(address));
    }

    private boolean isInCall() {
        return ((mPhoneState.getNumActiveCall() > 0) || (mPhoneState.getNumHeldCall() > 0) ||
                (mPhoneState.getCallState() != HeadsetHalConstants.CALL_STATE_IDLE));
    }

    // Accept incoming SCO only when there is active call, VR activated,
    // active VOIP call
    private boolean isScoAcceptable() {
        return (mVoiceRecognitionStarted || isInCall());
    }

    boolean isConnected() {
        IState currentState = getCurrentState();
        return (currentState == mConnected || currentState == mAudioOn);
    }

    boolean okToConnect(BluetoothDevice device) {
        AdapterService adapterService = AdapterService.getAdapterService();
        int priority = mService.getPriority(device);
        boolean ret = false;
        //check if this is an incoming connection in Quiet mode.
        if((adapterService == null) ||
           ((adapterService.isQuietModeEnabled() == true) &&
           (mTargetDevice == null))){
            ret = false;
        }
        // check priority and accept or reject the connection. if priority is undefined
        // it is likely that our SDP has not completed and peer is initiating the
        // connection. Allow this connection, provided the device is bonded
        else if((BluetoothProfile.PRIORITY_OFF < priority) ||
                ((BluetoothProfile.PRIORITY_UNDEFINED == priority) &&
                (device.getBondState() != BluetoothDevice.BOND_NONE))){
            ret= true;
        }
        return ret;
    }

    private void sendVoipConnectivityNetworktype(boolean isVoipStarted) {
        NetworkInfo networkInfo = mConnectivityManager.getActiveNetworkInfo();
        if (networkInfo == null || !networkInfo.isAvailable() || !networkInfo.isConnected()) {
            Log.e(TAG, "No connected/available connectivity network, don't update soc");
            return;
        }

        if (networkInfo.getType() == ConnectivityManager.TYPE_MOBILE) {
            log("Voip started/stopped on n/w TYPE_MOBILE, don't update to soc");
        } else if (networkInfo.getType() == ConnectivityManager.TYPE_WIFI) {
            log("Voip started/stopped on n/w TYPE_WIFI, update n/w type & start/stop to soc");
            voipNetworkWifiInfoNative(isVoipStarted, true);
        } else {
            log("Voip started/stopped on some other n/w, don't update to soc");
        }
    }

    @Override
    protected void log(String msg) {
        if (DBG) {
            super.log(msg);
        }
    }

    public void handleAccessPermissionResult(Intent intent) {
        log("handleAccessPermissionResult");
        BluetoothDevice device = intent.getParcelableExtra(BluetoothDevice.EXTRA_DEVICE);
        if (mPhonebook != null) {
            if (!mPhonebook.getCheckingAccessPermission()) {
                return;
            }
            int atCommandResult = 0;
            int atCommandErrorCode = 0;
            //HeadsetBase headset = mHandsfree.getHeadset();
            // ASSERT: (headset != null) && headSet.isConnected()
            // REASON: mCheckingAccessPermission is true, otherwise resetAtState
            // has set mCheckingAccessPermission to false
            if (intent.getAction().equals(BluetoothDevice.ACTION_CONNECTION_ACCESS_REPLY)) {
                if (intent.getIntExtra(BluetoothDevice.EXTRA_CONNECTION_ACCESS_RESULT,
                                       BluetoothDevice.CONNECTION_ACCESS_NO)
                        == BluetoothDevice.CONNECTION_ACCESS_YES) {
                    if (intent.getBooleanExtra(BluetoothDevice.EXTRA_ALWAYS_ALLOWED, false)) {
                        mCurrentDevice.setPhonebookAccessPermission(BluetoothDevice.ACCESS_ALLOWED);
                    }
                    atCommandResult = mPhonebook.processCpbrCommand(device);
                } else {
                    if (intent.getBooleanExtra(BluetoothDevice.EXTRA_ALWAYS_ALLOWED, false)) {
                        mCurrentDevice.setPhonebookAccessPermission(
                                BluetoothDevice.ACCESS_REJECTED);
                    }
                }
            }
            mPhonebook.setCpbrIndex(-1);
            mPhonebook.setCheckingAccessPermission(false);

            if (atCommandResult >= 0) {
                atResponseCodeNative(atCommandResult, atCommandErrorCode, getByteAddress(device));
            } else {
                log("handleAccessPermissionResult - RESULT_NONE");
            }
        } else {
            Log.e(TAG, "Phonebook handle null");
            if (device != null) {
                atResponseCodeNative(HeadsetHalConstants.AT_RESPONSE_ERROR, 0,
                                     getByteAddress(device));
            }
        }
    }

    private static final String SCHEME_TEL = "tel";

    // Event types for STACK_EVENT message
    final private static int EVENT_TYPE_NONE = 0;
    final private static int EVENT_TYPE_CONNECTION_STATE_CHANGED = 1;
    final private static int EVENT_TYPE_AUDIO_STATE_CHANGED = 2;
    final private static int EVENT_TYPE_VR_STATE_CHANGED = 3;
    final private static int EVENT_TYPE_ANSWER_CALL = 4;
    final private static int EVENT_TYPE_HANGUP_CALL = 5;
    final private static int EVENT_TYPE_VOLUME_CHANGED = 6;
    final private static int EVENT_TYPE_DIAL_CALL = 7;
    final private static int EVENT_TYPE_SEND_DTMF = 8;
    final private static int EVENT_TYPE_NOICE_REDUCTION = 9;
    final private static int EVENT_TYPE_AT_CHLD = 10;
    final private static int EVENT_TYPE_SUBSCRIBER_NUMBER_REQUEST = 11;
    final private static int EVENT_TYPE_AT_CIND = 12;
    final private static int EVENT_TYPE_AT_COPS = 13;
    final private static int EVENT_TYPE_AT_CLCC = 14;
    final private static int EVENT_TYPE_UNKNOWN_AT = 15;
    final private static int EVENT_TYPE_KEY_PRESSED = 16;
    final private static int EVENT_TYPE_WBS = 17;
    final private static int EVENT_TYPE_AT_BIND = 18;
    final private static int EVENT_TYPE_AT_BIEV = 19;

    private class StackEvent {
        int type = EVENT_TYPE_NONE;
        int valueInt = 0;
        int valueInt2 = 0;
        String valueString = null;
        BluetoothDevice device = null;

        private StackEvent(int type) {
            this.type = type;
        }
    }

    /*package*/native boolean atResponseCodeNative(int responseCode, int errorCode,
                                                                          byte[] address);
    /*package*/ native boolean atResponseStringNative(String responseString, byte[] address);

    private native static void classInitNative();
    private native void initializeNative(int max_hf_clients);
    private native void cleanupNative();
    private native boolean connectHfpNative(byte[] address);
    private native boolean disconnectHfpNative(byte[] address);
    private native boolean connectAudioNative(byte[] address);
    private native boolean disconnectAudioNative(byte[] address);
    private native boolean startVoiceRecognitionNative(byte[] address);
    private native boolean stopVoiceRecognitionNative(byte[] address);
    private native boolean setVolumeNative(int volumeType, int volume, byte[] address);
    private native boolean cindResponseNative(int service, int numActive, int numHeld,
                                              int callState, int signal, int roam,
                                              int batteryCharge, byte[] address);
    private native boolean notifyDeviceStatusNative(int networkState, int serviceType, int signal,
                                                    int batteryCharge);

    private native boolean clccResponseNative(int index, int dir, int status, int mode,
                                              boolean mpty, String number, int type,
                                                                           byte[] address);
    private native boolean copsResponseNative(String operatorName, byte[] address);

    private native boolean phoneStateChangeNative(int numActive, int numHeld, int callState,
                                                  String number, int type);
    private native boolean configureWBSNative(byte[] address,int condec_config);

    private native boolean bindResponseNative(int anum, boolean state, byte[] address);

    private native boolean bindStringResponseNative(String result, byte[] address);

    private native boolean voipNetworkWifiInfoNative(boolean isVoipStarted,
                                                     boolean isNetworkWifi);
}<|MERGE_RESOLUTION|>--- conflicted
+++ resolved
@@ -823,17 +823,7 @@
     private class Connected extends State {
         @Override
         public void enter() {
-<<<<<<< HEAD
             Log.d(TAG, "Enter Connected: " + getCurrentMessage().what +
-=======
-            // Remove pending connection attempts that were deferred during the pending
-            // state. This is to prevent auto connect attempts from disconnecting
-            // devices that previously successfully connected.
-            // TODO: This needs to check for multiple HFP connections, once supported...
-            removeDeferredMessages(CONNECT);
-
-            log("Enter Connected: " + getCurrentMessage().what +
->>>>>>> f0d25c3d
                            ", size: " + mConnectedDevicesList.size());
             // start phone state listener here so that the CIND response as part of SLC can be
             // responded to, correctly.
@@ -3103,15 +3093,6 @@
                 }
                 atResponseCodeNative(HeadsetHalConstants.AT_RESPONSE_OK,
                                                        0, getByteAddress(device));
-<<<<<<< HEAD
-=======
-                removeMessages(DIALING_OUT_TIMEOUT);
-            } else if (callState.mCallState ==
-                HeadsetHalConstants.CALL_STATE_ACTIVE || callState.mCallState
-                == HeadsetHalConstants.CALL_STATE_IDLE) {
-                mDialingOut = false;
-            }
->>>>>>> f0d25c3d
         }
 
         /* Set ActiveScoDevice to null when call ends */
