/*
 * Copyright (C) 2012 The Android Open Source Project
 *
 * Licensed under the Apache License, Version 2.0 (the "License");
 * you may not use this file except in compliance with the License.
 * You may obtain a copy of the License at
 *
 *      http://www.apache.org/licenses/LICENSE-2.0
 *
 * Unless required by applicable law or agreed to in writing, software
 * distributed under the License is distributed on an "AS IS" BASIS,
 * WITHOUT WARRANTIES OR CONDITIONS OF ANY KIND, either express or implied.
 * See the License for the specific language governing permissions and
 * limitations under the License.
 */

package com.android.bluetooth.hfp;

import android.content.Context;
import android.telephony.PhoneStateListener;
import android.telephony.ServiceState;
import android.telephony.SignalStrength;
import android.telephony.TelephonyManager;
import android.telephony.SubscriptionManager;
import android.telephony.SubscriptionManager.OnSubscriptionsChangedListener;
import android.util.Log;
import android.bluetooth.BluetoothDevice;


// Note:
// All methods in this class are not thread safe, donot call them from
// multiple threads. Call them from the HeadsetPhoneStateMachine message
// handler only.
class HeadsetPhoneState {
    private static final String TAG = "HeadsetPhoneState";

    private HeadsetStateMachine mStateMachine;
    private TelephonyManager mTelephonyManager;
    private ServiceState mServiceState;

    // HFP 1.6 CIND service
    private int mService = HeadsetHalConstants.NETWORK_STATE_NOT_AVAILABLE;

    // Number of active (foreground) calls
    private int mNumActive = 0;

    // Current Call Setup State
    private int mCallState = HeadsetHalConstants.CALL_STATE_IDLE;

    // Number of held (background) calls
    private int mNumHeld = 0;

    // Phone Number
    private String mNumber;

    // Type of Phone Number
    private int mType = 0;

    // HFP 1.6 CIND signal
    private int mSignal = 0;

    // HFP 1.6 CIND roam
    private int mRoam = HeadsetHalConstants.SERVICE_TYPE_HOME;

    // HFP 1.6 CIND battchg
    private int mBatteryCharge = 0;

    private int mSpeakerVolume = 0;

    private int mMicVolume = 0;

    private boolean mListening = false;

    // when HFP Service Level Connection is established
    private boolean mSlcReady = false;

    private Context mContext = null;

    private PhoneStateListener mPhoneStateListener = null;

    private SubscriptionManager mSubMgr;

    private OnSubscriptionsChangedListener mOnSubscriptionsChangedListener =
            new OnSubscriptionsChangedListener() {
        @Override
        public void onSubscriptionsChanged() {
            listenForPhoneState(false);
            listenForPhoneState(true);
        }
    };


    HeadsetPhoneState(Context context, HeadsetStateMachine stateMachine) {
        mStateMachine = stateMachine;
        mTelephonyManager = (TelephonyManager) context.getSystemService(Context.TELEPHONY_SERVICE);
        mContext = context;

        // Register for SubscriptionInfo list changes which is guaranteed
        // to invoke onSubscriptionInfoChanged and which in turns calls
        // loadInBackgroud.
        mSubMgr = SubscriptionManager.from(mContext);
        mSubMgr.addOnSubscriptionsChangedListener(mOnSubscriptionsChangedListener);
    }

    public void cleanup() {
        listenForPhoneState(false);
        mSubMgr.removeOnSubscriptionsChangedListener(mOnSubscriptionsChangedListener);

        mTelephonyManager = null;
        mStateMachine = null;
    }

    void listenForPhoneState(boolean start) {

        mSlcReady = start;

        if (start) {
            startListenForPhoneState();
        } else {
            stopListenForPhoneState();
        }

    }

    private void startListenForPhoneState() {
        if (!mListening && mSlcReady) {

            int subId = SubscriptionManager.getDefaultSubId();

            if (SubscriptionManager.isValidSubscriptionId(subId)) {
                mPhoneStateListener = getPhoneStateListener(subId);

                mTelephonyManager.listen(mPhoneStateListener,
                                         PhoneStateListener.LISTEN_SERVICE_STATE |
                                         PhoneStateListener.LISTEN_SIGNAL_STRENGTHS);
                mListening = true;
            }
        }
    }

    private void stopListenForPhoneState() {
        if (mListening) {

            mTelephonyManager.listen(mPhoneStateListener, PhoneStateListener.LISTEN_NONE);
            mListening = false;
        }
    }

    int getService() {
        return mService;
    }

    int getNumActiveCall() {
        return mNumActive;
    }

    void setNumActiveCall(int numActive) {
        mNumActive = numActive;
    }

    int getCallState() {
        return mCallState;
    }

    void setCallState(int callState) {
        mCallState = callState;
    }

    int getNumHeldCall() {
        return mNumHeld;
    }

    void setNumHeldCall(int numHeldCall) {
        mNumHeld = numHeldCall;
    }

    void setNumber(String mNumberCall ) {
        mNumber = mNumberCall;
    }

    String getNumber()
    {
        return mNumber;
    }

    void setType(int mTypeCall) {
        mType = mTypeCall;
    }

    int getType() {
        return mType;
    }

    int getSignal() {
        return mSignal;
    }

    int getRoam() {
        return mRoam;
    }

    void setRoam(int roam) {
        if (mRoam != roam) {
            mRoam = roam;
            sendDeviceStateChanged();
        }
    }

    void setBatteryCharge(int batteryLevel) {
        if (mBatteryCharge != batteryLevel) {
            mBatteryCharge = batteryLevel;
            sendDeviceStateChanged();
        }
    }

    int getBatteryCharge() {
        return mBatteryCharge;
    }

    void setSpeakerVolume(int volume) {
        mSpeakerVolume = volume;
    }

    int getSpeakerVolume() {
        return mSpeakerVolume;
    }

    void setMicVolume(int volume) {
        mMicVolume = volume;
    }

    int getMicVolume() {
        return mMicVolume;
    }

    boolean isInCall() {
        return (mNumActive >= 1);
    }

    void sendDeviceStateChanged()
    {
        // When out of service, send signal strength as 0. Some devices don't
        // use the service indicator, but only the signal indicator
        int signal = mService == HeadsetHalConstants.NETWORK_STATE_AVAILABLE ? mSignal : 0;

        Log.d(TAG, "sendDeviceStateChanged. mService="+ mService +
                   " mSignal=" + signal +" mRoam="+ mRoam +
                   " mBatteryCharge=" + mBatteryCharge);
        HeadsetStateMachine sm = mStateMachine;
        if (sm != null) {
            sm.sendMessage(HeadsetStateMachine.DEVICE_STATE_CHANGED,
                new HeadsetDeviceState(mService, mRoam, signal, mBatteryCharge));
        }
    }

    private PhoneStateListener getPhoneStateListener(int subId) {
        PhoneStateListener mPhoneStateListener = new PhoneStateListener(subId) {
            @Override
            public void onServiceStateChanged(ServiceState serviceState) {

                mServiceState = serviceState;
                mService = (serviceState.getState() == ServiceState.STATE_IN_SERVICE) ?
                    HeadsetHalConstants.NETWORK_STATE_AVAILABLE :
                    HeadsetHalConstants.NETWORK_STATE_NOT_AVAILABLE;
                setRoam(serviceState.getRoaming() ? HeadsetHalConstants.SERVICE_TYPE_ROAMING
                                                  : HeadsetHalConstants.SERVICE_TYPE_HOME);

<<<<<<< HEAD
        @Override
        public void onSignalStrengthsChanged(SignalStrength signalStrength) {
            int prevSignal = mSignal;
            if (mService == HeadsetHalConstants.NETWORK_STATE_NOT_AVAILABLE)
                mSignal = 0;
            else
                mSignal = (signalStrength.getLevel() == 4) ? 5 : signalStrength.getLevel();
            // network signal strength is scaled to BT 1-5 levels.
            // This results in a lot of duplicate messages, hence this check
            if (prevSignal != mSignal)
                sendDeviceStateChanged();
        }
    };
=======
                sendDeviceStateChanged();
            }

            @Override
            public void onSignalStrengthsChanged(SignalStrength signalStrength) {

                int prevSignal = mSignal;
                if (mService == HeadsetHalConstants.NETWORK_STATE_NOT_AVAILABLE) {
                    mSignal = 0;
                } else if (signalStrength.isGsm()) {
                    mSignal = signalStrength.getLteLevel();
                    if (mSignal == SignalStrength.SIGNAL_STRENGTH_NONE_OR_UNKNOWN) {
                        mSignal = gsmAsuToSignal(signalStrength);
                    } else {
                        // SignalStrength#getLteLevel returns the scale from 0-4
                        // Bluetooth signal scales at 0-5
                        // Let's match up the larger side
                        mSignal++;
                    }
                } else {
                    mSignal = cdmaDbmEcioToSignal(signalStrength);
                }

                // network signal strength is scaled to BT 1-5 levels.
                // This results in a lot of duplicate messages, hence this check
                if (prevSignal != mSignal) {
                    sendDeviceStateChanged();
                }
            }

            /* convert [0,31] ASU signal strength to the [0,5] expected by
             * bluetooth devices. Scale is similar to status bar policy
             */
            private int gsmAsuToSignal(SignalStrength signalStrength) {
                int asu = signalStrength.getGsmSignalStrength();
                if      (asu >= 16) return 5;
                else if (asu >= 8)  return 4;
                else if (asu >= 4)  return 3;
                else if (asu >= 2)  return 2;
                else if (asu >= 1)  return 1;
                else                return 0;
            }

            /**
             * Convert the cdma / evdo db levels to appropriate icon level.
             * The scale is similar to the one used in status bar policy.
             *
             * @param signalStrength
             * @return the icon level
             */
            private int cdmaDbmEcioToSignal(SignalStrength signalStrength) {
                int levelDbm = 0;
                int levelEcio = 0;
                int cdmaIconLevel = 0;
                int evdoIconLevel = 0;
                int cdmaDbm = signalStrength.getCdmaDbm();
                int cdmaEcio = signalStrength.getCdmaEcio();

                if (cdmaDbm >= -75) levelDbm = 4;
                else if (cdmaDbm >= -85) levelDbm = 3;
                else if (cdmaDbm >= -95) levelDbm = 2;
                else if (cdmaDbm >= -100) levelDbm = 1;
                else levelDbm = 0;

                // Ec/Io are in dB*10
                if (cdmaEcio >= -90) levelEcio = 4;
                else if (cdmaEcio >= -110) levelEcio = 3;
                else if (cdmaEcio >= -130) levelEcio = 2;
                else if (cdmaEcio >= -150) levelEcio = 1;
                else levelEcio = 0;

                cdmaIconLevel = (levelDbm < levelEcio) ? levelDbm : levelEcio;

                // STOPSHIP: Change back to getRilVoiceRadioTechnology
                if (mServiceState != null &&
                      (mServiceState.getRadioTechnology() ==
                          ServiceState.RIL_RADIO_TECHNOLOGY_EVDO_0 ||
                       mServiceState.getRadioTechnology() ==
                           ServiceState.RIL_RADIO_TECHNOLOGY_EVDO_A)) {
                      int evdoEcio = signalStrength.getEvdoEcio();
                      int evdoSnr = signalStrength.getEvdoSnr();
                      int levelEvdoEcio = 0;
                      int levelEvdoSnr = 0;

                      // Ec/Io are in dB*10
                      if (evdoEcio >= -650) levelEvdoEcio = 4;
                      else if (evdoEcio >= -750) levelEvdoEcio = 3;
                      else if (evdoEcio >= -900) levelEvdoEcio = 2;
                      else if (evdoEcio >= -1050) levelEvdoEcio = 1;
                      else levelEvdoEcio = 0;

                      if (evdoSnr > 7) levelEvdoSnr = 4;
                      else if (evdoSnr > 5) levelEvdoSnr = 3;
                      else if (evdoSnr > 3) levelEvdoSnr = 2;
                      else if (evdoSnr > 1) levelEvdoSnr = 1;
                      else levelEvdoSnr = 0;

                      evdoIconLevel = (levelEvdoEcio < levelEvdoSnr) ? levelEvdoEcio : levelEvdoSnr;
                }
                // TODO(): There is a bug open regarding what should be sent.
                return (cdmaIconLevel > evdoIconLevel) ?  cdmaIconLevel : evdoIconLevel;
            }
        };
        return mPhoneStateListener;
    }
>>>>>>> 2ab3133a

}

class HeadsetDeviceState {
    int mService;
    int mRoam;
    int mSignal;
    int mBatteryCharge;

    HeadsetDeviceState(int service, int roam, int signal, int batteryCharge) {
        mService = service;
        mRoam = roam;
        mSignal = signal;
        mBatteryCharge = batteryCharge;
    }
}

class HeadsetCallState {
    int mNumActive;
    int mNumHeld;
    int mCallState;
    String mNumber;
    int mType;

    public HeadsetCallState(int numActive, int numHeld, int callState, String number, int type) {
        mNumActive = numActive;
        mNumHeld = numHeld;
        mCallState = callState;
        mNumber = number;
        mType = type;
    }
}

class HeadsetClccResponse {
    int mIndex;
    int mDirection;
    int mStatus;
    int mMode;
    boolean mMpty;
    String mNumber;
    int mType;

    public HeadsetClccResponse(int index, int direction, int status, int mode, boolean mpty,
                               String number, int type) {
        mIndex = index;
        mDirection = direction;
        mStatus = status;
        mMode = mode;
        mMpty = mpty;
        mNumber = number;
        mType = type;
    }
}

class HeadsetVendorSpecificResultCode {
    BluetoothDevice mDevice;
    String mCommand;
    String mArg;

    public HeadsetVendorSpecificResultCode(BluetoothDevice device, String command, String arg) {
        mDevice = device;
        mCommand = command;
        mArg = arg;
    }
}<|MERGE_RESOLUTION|>--- conflicted
+++ resolved
@@ -265,127 +265,25 @@
                 setRoam(serviceState.getRoaming() ? HeadsetHalConstants.SERVICE_TYPE_ROAMING
                                                   : HeadsetHalConstants.SERVICE_TYPE_HOME);
 
-<<<<<<< HEAD
-        @Override
-        public void onSignalStrengthsChanged(SignalStrength signalStrength) {
-            int prevSignal = mSignal;
-            if (mService == HeadsetHalConstants.NETWORK_STATE_NOT_AVAILABLE)
-                mSignal = 0;
-            else
-                mSignal = (signalStrength.getLevel() == 4) ? 5 : signalStrength.getLevel();
-            // network signal strength is scaled to BT 1-5 levels.
-            // This results in a lot of duplicate messages, hence this check
-            if (prevSignal != mSignal)
-                sendDeviceStateChanged();
-        }
-    };
-=======
-                sendDeviceStateChanged();
             }
 
             @Override
             public void onSignalStrengthsChanged(SignalStrength signalStrength) {
 
                 int prevSignal = mSignal;
-                if (mService == HeadsetHalConstants.NETWORK_STATE_NOT_AVAILABLE) {
+                if (mService == HeadsetHalConstants.NETWORK_STATE_NOT_AVAILABLE)
                     mSignal = 0;
-                } else if (signalStrength.isGsm()) {
-                    mSignal = signalStrength.getLteLevel();
-                    if (mSignal == SignalStrength.SIGNAL_STRENGTH_NONE_OR_UNKNOWN) {
-                        mSignal = gsmAsuToSignal(signalStrength);
-                    } else {
-                        // SignalStrength#getLteLevel returns the scale from 0-4
-                        // Bluetooth signal scales at 0-5
-                        // Let's match up the larger side
-                        mSignal++;
-                    }
-                } else {
-                    mSignal = cdmaDbmEcioToSignal(signalStrength);
-                }
+                else
+                    mSignal = (signalStrength.getLevel() == 4) ? 5 : signalStrength.getLevel();
 
                 // network signal strength is scaled to BT 1-5 levels.
                 // This results in a lot of duplicate messages, hence this check
-                if (prevSignal != mSignal) {
+                if (prevSignal != mSignal)
                     sendDeviceStateChanged();
-                }
-            }
-
-            /* convert [0,31] ASU signal strength to the [0,5] expected by
-             * bluetooth devices. Scale is similar to status bar policy
-             */
-            private int gsmAsuToSignal(SignalStrength signalStrength) {
-                int asu = signalStrength.getGsmSignalStrength();
-                if      (asu >= 16) return 5;
-                else if (asu >= 8)  return 4;
-                else if (asu >= 4)  return 3;
-                else if (asu >= 2)  return 2;
-                else if (asu >= 1)  return 1;
-                else                return 0;
-            }
-
-            /**
-             * Convert the cdma / evdo db levels to appropriate icon level.
-             * The scale is similar to the one used in status bar policy.
-             *
-             * @param signalStrength
-             * @return the icon level
-             */
-            private int cdmaDbmEcioToSignal(SignalStrength signalStrength) {
-                int levelDbm = 0;
-                int levelEcio = 0;
-                int cdmaIconLevel = 0;
-                int evdoIconLevel = 0;
-                int cdmaDbm = signalStrength.getCdmaDbm();
-                int cdmaEcio = signalStrength.getCdmaEcio();
-
-                if (cdmaDbm >= -75) levelDbm = 4;
-                else if (cdmaDbm >= -85) levelDbm = 3;
-                else if (cdmaDbm >= -95) levelDbm = 2;
-                else if (cdmaDbm >= -100) levelDbm = 1;
-                else levelDbm = 0;
-
-                // Ec/Io are in dB*10
-                if (cdmaEcio >= -90) levelEcio = 4;
-                else if (cdmaEcio >= -110) levelEcio = 3;
-                else if (cdmaEcio >= -130) levelEcio = 2;
-                else if (cdmaEcio >= -150) levelEcio = 1;
-                else levelEcio = 0;
-
-                cdmaIconLevel = (levelDbm < levelEcio) ? levelDbm : levelEcio;
-
-                // STOPSHIP: Change back to getRilVoiceRadioTechnology
-                if (mServiceState != null &&
-                      (mServiceState.getRadioTechnology() ==
-                          ServiceState.RIL_RADIO_TECHNOLOGY_EVDO_0 ||
-                       mServiceState.getRadioTechnology() ==
-                           ServiceState.RIL_RADIO_TECHNOLOGY_EVDO_A)) {
-                      int evdoEcio = signalStrength.getEvdoEcio();
-                      int evdoSnr = signalStrength.getEvdoSnr();
-                      int levelEvdoEcio = 0;
-                      int levelEvdoSnr = 0;
-
-                      // Ec/Io are in dB*10
-                      if (evdoEcio >= -650) levelEvdoEcio = 4;
-                      else if (evdoEcio >= -750) levelEvdoEcio = 3;
-                      else if (evdoEcio >= -900) levelEvdoEcio = 2;
-                      else if (evdoEcio >= -1050) levelEvdoEcio = 1;
-                      else levelEvdoEcio = 0;
-
-                      if (evdoSnr > 7) levelEvdoSnr = 4;
-                      else if (evdoSnr > 5) levelEvdoSnr = 3;
-                      else if (evdoSnr > 3) levelEvdoSnr = 2;
-                      else if (evdoSnr > 1) levelEvdoSnr = 1;
-                      else levelEvdoSnr = 0;
-
-                      evdoIconLevel = (levelEvdoEcio < levelEvdoSnr) ? levelEvdoEcio : levelEvdoSnr;
-                }
-                // TODO(): There is a bug open regarding what should be sent.
-                return (cdmaIconLevel > evdoIconLevel) ?  cdmaIconLevel : evdoIconLevel;
             }
         };
         return mPhoneStateListener;
     }
->>>>>>> 2ab3133a
 
 }
 
